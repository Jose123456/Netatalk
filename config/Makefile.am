--- conflicted
+++ resolved
@@ -7,21 +7,12 @@
 TMPLFILES = afpd.conf.tmpl AppleVolumes.default.tmpl
 
 if USE_DEBIAN
-<<<<<<< HEAD
 CONFFILES = AppleVolumes.system
 else
 CONFFILES = AppleVolumes.system netatalk.conf
 endif
 
 if HAVE_ACLS
-=======
-CONFFILES = AppleVolumes.system atalkd.conf papd.conf
-else
-CONFFILES = AppleVolumes.system atalkd.conf papd.conf netatalk.conf
-endif
-
-if USE_NFSv4_ACLS
->>>>>>> 28543ccc
 CONFFILES += afp_ldap.conf
 endif
 
@@ -66,10 +57,6 @@
 if USE_DEBIAN
 	rm -f $(DESTDIR)/etc/default/netatalk;
 endif
-<<<<<<< HEAD
-
-=======
->>>>>>> 28543ccc
 
 install-config-files: $(CONFFILES) $(GENFILES)
 	$(mkinstalldirs) $(DESTDIR)$(pkgconfdir)
