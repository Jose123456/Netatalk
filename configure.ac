--- conflicted
+++ resolved
@@ -182,13 +182,11 @@
 dnl Check whether bundled libevent shall not be used
 AC_NETATALK_LIBEVENT
 
-<<<<<<< HEAD
 dnl Check for Tracker
 AC_NETATALK_SPOTLIGHT
-=======
+
 dnl libatalk API checks
 AC_DEVELOPER
->>>>>>> 636cc94f
 
 dnl FHS stuff has to be done last because it overrides other defaults
 AC_NETATALK_FHS
