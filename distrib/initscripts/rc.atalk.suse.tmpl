--- conflicted
+++ resolved
@@ -15,23 +15,6 @@
 # Default-Stop:
 # Description:    AFP over TCP and legacy AppleTalk daemons
 ### END INIT INFO
-
-<<<<<<< HEAD
-test -f /etc/rc.config && {
-. /etc/rc.config
-
-# Determine the base and follow a runlevel link name.
-base=${0##*/}
-link=${base#*[SK][0-9][0-9]}
-
-# Force execution if not called by a runlevel directory.
-test $link = $base && START_ATALK=yes
-test "$START_ATALK" = "yes" || exit 0
-
-test -f /etc/rc.status && . /etc/rc.status
-# The echo return value for success (defined in /etc/rc.config).
-return=$rc_done
-}
 
 ATALK_NAME=`hostname|sed 's/\..*$//'`
 ATALK_UNIX_CHARSET='LOCALE'
@@ -51,10 +34,7 @@
 ATALK_ZONE=
 ATALK_BGROUND=no
 
-
-=======
 . /etc/rc.status
->>>>>>> 64d53436
 . :ETCDIR:/netatalk.conf
 
 # startup code for everything
@@ -63,18 +43,11 @@
 	echo -n "  Starting atalkd ... "
 	:SBINDIR:/atalkd ; my_ec=$?
 
-<<<<<<< HEAD
-	if [ -x :BINDIR:/nbprgstr ]; then	
-	    :BINDIR:/nbprgstr -p 4 ${ATALK_NAME}:Workstation
-	    :BINDIR:/nbprgstr -p 4 ${ATALK_NAME}:netatalk
-
-=======
 	if [ -x :BINDIR:/nbprgstr -a "$my_ec" = "0" ]; then	
 	    echo -n ".. "
-	    :BINDIR:/nbprgstr -p 4 `hostname|sed 's/\..*$//'`:Workstation
+	    :BINDIR:/nbprgstr -p 4 ${ATALK_NAME}:Workstation
 	    echo -n ". "
-	    :BINDIR:/nbprgstr -p 4 `hostname|sed 's/\..*$//'`:netatalk
->>>>>>> 64d53436
+	    :BINDIR:/nbprgstr -p 4 ${ATALK_NAME}:netatalk
 	fi	
 	if [ "$my_ec" != "0" ] ; then false ; fi
 	rc_status -v
@@ -121,17 +94,12 @@
 
 case "$1" in
     start)
-<<<<<<< HEAD
-	if [ x"${ATALK_BGROUND}" = x"yes" -a x"${ATALKD_RUN}" != x"no" ]; then 
-	    echo "Starting netatalk in the background ... "
-=======
 	if test ! -z "$UID" -a "$UID" != 0 ; then
 		echo "you have to be root to start netatalk daemons"
 		rc_failed
 	else
-	if [ x"${ATALK_BGROUND}" = x"yes" ]; then 
+	if [ x"${ATALK_BGROUND}" = x"yes" -a x"${ATALKD_RUN}" != x"no" ]; then 
 	    echo -n "Starting netatalk in the background ..."
->>>>>>> 64d53436
 	    atalk_startup >& /dev/null &
 	    rc_status -v
 	else
