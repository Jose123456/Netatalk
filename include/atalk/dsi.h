/*
 * Copyright (c) 1997 Adrian Sun (asun@zoology.washington.edu)
 * All rights reserved.
 */

#ifndef _ATALK_DSI_H 
#define _ATALK_DSI_H

#include <sys/types.h>
#include <sys/time.h>
#include <sys/socket.h>
#include <signal.h>
#include <arpa/inet.h>

#include <netinet/in.h>
#include <atalk/afp.h>
#include <atalk/server_child.h>
<<<<<<< HEAD
=======
#include <atalk/globals.h>
#include <netatalk/endian.h>

#ifdef __OpenBSD__
#include <sys/socket.h>
#endif
>>>>>>> e22bbf78

/* What a DSI packet looks like:
 0                               32
 |-------------------------------|
 |flags  |command| requestID     |
 |-------------------------------|
 |error code/enclosed data offset|
 |-------------------------------|
 |total data length              |
 |-------------------------------|
 |reserved field                 |
 |-------------------------------|

 CONVENTION: anything with a dsi_ prefix is kept in network byte order.
*/

/* these need to be kept in sync w/ AFPTRANS_* in <atalk/afp.h>. 
 * convention: AFPTRANS_* = (1 << DSI_*) */
typedef enum {
  DSI_MIN = 1,
  DSI_TCPIP = 1,
  DSI_MAX = 1
} dsi_proto;

#define DSI_BLOCKSIZ 16
struct dsi_block {
  u_int8_t dsi_flags;       /* packet type: request or reply */
  u_int8_t dsi_command;     /* command */
  u_int16_t dsi_requestID;  /* request ID */
  u_int32_t dsi_code;       /* error code or data offset */
  u_int32_t dsi_len;        /* total data length */
  u_int32_t dsi_reserved;   /* reserved field */
};

#define DSI_CMDSIZ        8192 
#define DSI_DATASIZ       8192

/* child and parent processes might interpret a couple of these
 * differently. */
typedef struct DSI {
  AFPObj *AFPobj;
  dsi_proto protocol;
  struct dsi_block header;
  struct sockaddr_storage server, client;
  struct itimerval timer;
  int      tickle;        /* tickle count */
  int	   in_write;	  /* in the middle of writing multiple packets,
                             signal handlers can't write to the socket */
  int      msg_request;   /* pending message to the client */
  int      down_request;  /* pending SIGUSR1 down in 5 mn */

  u_int32_t attn_quantum, datasize, server_quantum;
  u_int16_t serverID, clientID;
  char      *status;
  u_int8_t  commands[DSI_CMDSIZ], data[DSI_DATASIZ];
  size_t statuslen;
  size_t datalen, cmdlen;
  off_t  read_count, write_count;
  uint32_t flags;             /* DSI flags like DSI_SLEEPING, DSI_DISCONNECTED */
  const char *program; 
  int socket, serversock;

  /* protocol specific open/close, send/receive
   * send/receive fill in the header and use dsi->commands.
   * write/read just write/read data */
  pid_t  (*proto_open)(struct DSI *);
  void   (*proto_close)(struct DSI *);

  /* url registered with slpd */
#ifdef USE_SRVLOC
  char srvloc_url[512];
#endif 

#ifdef USE_ZEROCONF
  char *bonjourname;      /* server name as UTF8 maxlen MAXINSTANCENAMELEN */
  int zeroconf_registered;
#endif

  /* DSI readahead buffer used for buffered reads in dsi_peek */
  size_t dsireadbuf; /* size of the DSI readahead buffer used in dsi_peek() */
  char *buffer;
  char *start;
  char *eof;
  char *end;
} DSI;
  
/* DSI flags */
#define DSIFL_REQUEST    0x00
#define DSIFL_REPLY      0x01
#define DSIFL_MAX        0x01

/* DSI session options */
#define DSIOPT_SERVQUANT 0x00   /* server request quantum */
#define DSIOPT_ATTNQUANT 0x01   /* attention quantum */
#define DSIOPT_REPLCSIZE 0x02   /* AFP replaycache size supported by the server (that's us) */

/* DSI Commands */
#define DSIFUNC_CLOSE   1       /* DSICloseSession */
#define DSIFUNC_CMD     2       /* DSICommand */
#define DSIFUNC_STAT    3       /* DSIGetStatus */
#define DSIFUNC_OPEN    4       /* DSIOpenSession */
#define DSIFUNC_TICKLE  5       /* DSITickle */
#define DSIFUNC_WRITE   6       /* DSIWrite */
#define DSIFUNC_ATTN    8       /* DSIAttention */
#define DSIFUNC_MAX     8       /* largest command */

/* DSI Error codes: most of these aren't used. */
#define DSIERR_OK	0x0000
#define DSIERR_BADVERS	0xfbd6
#define DSIERR_BUFSMALL	0xfbd5
#define DSIERR_NOSESS	0xfbd4
#define DSIERR_NOSERV	0xfbd3
#define DSIERR_PARM	0xfbd2
#define DSIERR_SERVBUSY	0xfbd1
#define DSIERR_SESSCLOS	0xfbd0
#define DSIERR_SIZERR	0xfbcf
#define DSIERR_TOOMANY	0xfbce
#define DSIERR_NOACK	0xfbcd

/* server and client quanta */
#define DSI_DEFQUANT        2           /* default attention quantum size */
#define DSI_SERVQUANT_MAX   0xffffffff  /* server quantum */
#define DSI_SERVQUANT_MIN   32000       /* minimum server quantum */
#define DSI_SERVQUANT_DEF   0x0004A2E0L /* default server quantum */

/* default port number */
#define DSI_AFPOVERTCP_PORT 548

/* DSI session State flags */
#define DSI_DATA             (1 << 0) /* we have received a DSI command */
#define DSI_RUNNING          (1 << 1) /* we have received a AFP command */
#define DSI_SLEEPING         (1 << 2) /* we're sleeping after FPZzz */
#define DSI_EXTSLEEP         (1 << 3) /* we're sleeping after FPZzz */
#define DSI_DISCONNECTED     (1 << 4) /* we're in diconnected state after a socket error */
#define DSI_DIE              (1 << 5) /* SIGUSR1, going down in 5 minutes */
#define DSI_NOREPLY          (1 << 6) /* in dsi_write we generate our own replies */
#define DSI_RECONSOCKET      (1 << 7) /* we have a new socket from primary reconnect */
#define DSI_RECONINPROG      (1 << 8) /* used in the new session in reconnect */
#define DSI_AFP_LOGGED_OUT   (1 << 9) /* client called afp_logout, quit on next EOF from socket */
#define DSI_GOT_ECONNRESET   (1 << 10) /* got ECONNRESET from client => exit */

/* basic initialization: dsi_init.c */
extern DSI *dsi_init (const dsi_proto /*protocol*/,
			  const char * /*program*/, 
			  const char * /*host*/, const char * /*address*/,
			  const char * /*port*/, const int /*proxy*/,
			  const u_int32_t /* server quantum */);
extern void dsi_setstatus (DSI *, char *, const size_t);

/* in dsi_getsess.c */
extern afp_child_t *dsi_getsession (DSI *, server_child *, const int);
extern void dsi_kill (int);


/* DSI Commands: individual files */
extern void dsi_opensession (DSI *);
extern int  dsi_attention (DSI *, AFPUserBytes);
extern int  dsi_cmdreply (DSI *, const int);
extern int dsi_tickle (DSI *);
extern void dsi_getstatus (DSI *);
extern void dsi_close (DSI *);

#define DSI_NOWAIT 1
/* low-level stream commands -- in dsi_stream.c */
extern ssize_t dsi_stream_write (DSI *, void *, const size_t, const int mode);
extern size_t dsi_stream_read (DSI *, void *, const size_t);
extern int dsi_stream_send (DSI *, void *, size_t);
extern int dsi_stream_receive (DSI *, void *, const size_t, size_t *);
extern int dsi_disconnect(DSI *dsi);

#ifdef WITH_SENDFILE
extern ssize_t dsi_stream_read_file(DSI *, int, off_t off, const size_t len);
#endif

/* client writes -- dsi_write.c */
extern size_t dsi_writeinit (DSI *, void *, const size_t);
extern size_t dsi_write (DSI *, void *, const size_t);
extern void   dsi_writeflush (DSI *);
#define dsi_wrtreply(a,b)  dsi_cmdreply(a,b)

/* client reads -- dsi_read.c */
extern ssize_t dsi_readinit (DSI *, void *, const size_t, const size_t,
				 const int);
extern ssize_t dsi_read (DSI *, void *, const size_t);
extern void dsi_readdone (DSI *);

/* some useful macros */
#define dsi_serverID(x)   ((x)->serverID++)
#define dsi_send(x)       do { \
    (x)->header.dsi_len = htonl((x)->cmdlen); \
    dsi_stream_send((x), (x)->commands, (x)->cmdlen); \
} while (0)
#define dsi_receive(x)    (dsi_stream_receive((x), (x)->commands, \
					      DSI_CMDSIZ, &(x)->cmdlen))
#endif /* atalk/dsi.h */<|MERGE_RESOLUTION|>--- conflicted
+++ resolved
@@ -11,19 +11,11 @@
 #include <sys/socket.h>
 #include <signal.h>
 #include <arpa/inet.h>
-
 #include <netinet/in.h>
+
 #include <atalk/afp.h>
 #include <atalk/server_child.h>
-<<<<<<< HEAD
-=======
 #include <atalk/globals.h>
-#include <netatalk/endian.h>
-
-#ifdef __OpenBSD__
-#include <sys/socket.h>
-#endif
->>>>>>> e22bbf78
 
 /* What a DSI packet looks like:
  0                               32
