/*
 * Copyright (c) 1990,1993 Regents of The University of Michigan.
 * All Rights Reserved.  See COPYRIGHT.
 */

#ifndef AFPD_GLOBALS_H
#define AFPD_GLOBALS_H 1

#include <sys/param.h>
#include <grp.h>
#include <sys/types.h>

#ifdef HAVE_NETDB_H
#include <netdb.h>  /* this isn't header-protected under ultrix */
#endif /* HAVE_NETDB_H */

#include <atalk/afp.h>
#include <atalk/compat.h>
#include <atalk/unicode.h>
#include <atalk/uam.h>
#include <atalk/iniparser.h>
#ifdef WITH_DTRACE
#include <atalk/afp_dtrace.h>
#else
/* List of empty dtrace macros */
#define AFP_AFPFUNC_START(a,b)
#define AFP_AFPFUNC_DONE(a, b)
#define AFP_CNID_START(a)
#define AFP_CNID_DONE()
#define AFP_READ_START(a)
#define AFP_READ_DONE()
#define AFP_WRITE_START(a)
#define AFP_WRITE_DONE()
#endif

/* #define DOSFILELEN 12 */             /* Type1, DOS-compat*/
#define MACFILELEN 31                   /* Type2, HFS-compat */
#define UTF8FILELEN_EARLY 255           /* Type3, early Mac OS X 10.0-10.4.? */
/* #define UTF8FILELEN_NAME_MAX 765 */  /* Type3, 10.4.?- , getconf NAME_MAX */
/* #define UTF8FILELEN_SPEC 0xFFFF */   /* Type3, spec on document */
/* #define HFSPLUSFILELEN 510 */        /* HFS+ spec, 510byte = 255codepoint */

#define MAXUSERLEN 256

#define DEFAULT_MAX_DIRCACHE_SIZE 8192

#define OPTION_DEBUG         (1 << 0)
#define OPTION_CLOSEVOL      (1 << 1)
#define OPTION_SERVERNOTIF   (1 << 2)
#define OPTION_NOSENDFILE    (1 << 3)
/* #define OPTION_CUSTOMICON    (1 << 4) */
#define OPTION_AFP_READ_LOCK (1 << 5) /* whether to do AFP spec conforming read locks (default: no) */
#define OPTION_ANNOUNCESSH   (1 << 6)
#define OPTION_UUID          (1 << 7)
#define OPTION_ACL2MACCESS   (1 << 8)
#define OPTION_NOZEROCONF    (1 << 9)
#define OPTION_SHARE_RESERV  (1 << 11) /* whether to use Solaris fcntl F_SHARE locks */
<<<<<<< HEAD
#define OPTION_SPOTLIGHT     (1 << 12) /* whether to enable Spotlight support */
=======
#define OPTION_DBUS_AFPSTATS (1 << 12) /* whether to run dbus thread for afpstats */

>>>>>>> bb8bc51e
#define PASSWD_NONE     0
#define PASSWD_SET     (1 << 0)
#define PASSWD_NOSAVE  (1 << 1)
#define PASSWD_ALL     (PASSWD_SET | PASSWD_NOSAVE)

#define IS_AFP_SESSION(obj) ((obj)->dsi && (obj)->dsi->serversock == -1)

/**********************************************************************************************
 * Ini config sections
 **********************************************************************************************/

#define INISEC_GLOBAL "Global"
#define INISEC_HOMES  "Homes"

struct DSI;
#define AFPOBJ_TMPSIZ (MAXPATHLEN)

struct afp_volume_name {
    time_t     mtime;
    int        loaded;
};

struct afp_options {
    int connections;            /* Maximum number of possible AFP connections */
    int tickleval;
    int timeout;
    int flags;
    int dircachesize;
    int sleep;                  /* Maximum time allowed to sleep (in tickles) */
    int disconnected;           /* Maximum time in disconnected state (in tickles) */
    int fce_fmodwait;           /* number of seconds FCE file mod events are put on hold */
    unsigned int tcp_sndbuf, tcp_rcvbuf;
    unsigned char passwdbits, passwdminlen;
    uint32_t server_quantum;
    int dsireadbuf; /* scale factor for sizefof(dsi->buffer) = server_quantum * dsireadbuf */
    char *hostname;
    char *listen, *port;
    char *Cnid_srv, *Cnid_port;
    char *configfile;
    char *uampath, *fqdn;
    char *sigconffile;
    char *uuidconf;
    char *guest, *loginmesg, *keyfile, *passwdfile, *extmapfile;
    char *uamlist;
    char *signatureopt;
    unsigned char signature[16];
    char *k5service, *k5realm, *k5keytab;
    char *unixcodepage, *maccodepage, *volcodepage;
    charset_t maccharset, unixcharset; 
    mode_t umask;
    mode_t save_mask;
    gid_t admingid;
    int    volnamelen;
    /* default value for winbind authentication */
    char *ntdomain, *ntseparator, *addomain;
    char *logconfig;
    char *logfile;
    char *mimicmodel;
    char *adminauthuser;
    char *slmod_path;
    int tracker_loglevel;
    struct afp_volume_name volfile;
};

typedef struct AFPObj {
    const char *cmdlineconfigfile;
    int cmdlineflags;
    const void *signature;
    struct DSI *dsi;
    struct afp_options options;
    dictionary *iniconfig;
    char username[MAXUSERLEN];
    /* to prevent confusion, only use these in afp_* calls */
    char oldtmp[AFPOBJ_TMPSIZ + 1], newtmp[AFPOBJ_TMPSIZ + 1];
    void *uam_cookie; /* cookie for uams */
    struct session_info  sinfo;
    uid_t uid; 	/* client running user id */
    int ipc_fd; /* anonymous PF_UNIX socket for IPC with afpd parent */
    gid_t *groups;
    int ngroups;
    int afp_version;
    /* Functions */
    void (*logout)(void);
    void (*exit)(int);
    int (*reply)(void *, int);
    int (*attention)(void *, AFPUserBytes);
} AFPObj;

/* typedef for AFP functions handlers */
typedef int (*AFPCmd)(AFPObj *obj, char *ibuf, size_t ibuflen, char *rbuf,  size_t *rbuflen);

/* Global variables */
extern AFPObj             *AFPobj;
extern int                afp_version;
extern int                afp_errno;
extern unsigned char      nologin;
extern struct dir         *curdir;
extern char               getwdbuf[];
extern struct afp_options default_options;
extern const char         *Cnid_srv;
extern const char         *Cnid_port;

extern int  get_afp_errno   (const int param);
extern void afp_options_init (struct afp_options *);
extern void afp_options_parse_cmdline(AFPObj *obj, int ac, char **av);
extern void setmessage (const char *);
extern void readmessage (AFPObj *);

/* afp_util.c */
extern const char *AfpNum2name (int );
extern const char *AfpErr2name(int err);

/* directory.c */
extern struct dir rootParent;

extern void afp_over_dsi (AFPObj *);
extern void afp_over_dsi_sighandlers(AFPObj *obj);
#endif /* globals.h */<|MERGE_RESOLUTION|>--- conflicted
+++ resolved
@@ -55,12 +55,9 @@
 #define OPTION_ACL2MACCESS   (1 << 8)
 #define OPTION_NOZEROCONF    (1 << 9)
 #define OPTION_SHARE_RESERV  (1 << 11) /* whether to use Solaris fcntl F_SHARE locks */
-<<<<<<< HEAD
-#define OPTION_SPOTLIGHT     (1 << 12) /* whether to enable Spotlight support */
-=======
 #define OPTION_DBUS_AFPSTATS (1 << 12) /* whether to run dbus thread for afpstats */
+#define OPTION_SPOTLIGHT     (1 << 13) /* whether to enable Spotlight support */
 
->>>>>>> bb8bc51e
 #define PASSWD_NONE     0
 #define PASSWD_SET     (1 << 0)
 #define PASSWD_NOSAVE  (1 << 1)
