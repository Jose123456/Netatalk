--- conflicted
+++ resolved
@@ -41,15 +41,13 @@
 	compat.h \
 	dsi.h \
 	ldapconfig.h \
-	list.h
+	list.h \
+	globals.h \
+	fce_api.h
 
-<<<<<<< HEAD
 BUILT_SOURCES = lockrpc.gen.h
 EXTRADIST = lockrpc.gen.h
 lockrpc.gen.h: $(top_srcdir)/libevent/event_rpcgen.py $(top_srcdir)/libatalk/rpc/lockrpc.rpc
 	cd $(top_srcdir)/libatalk/rpc/ \
 		&& $(top_srcdir)/libevent/event_rpcgen.py lockrpc.rpc \
-		&& mv lockrpc.gen.h $(top_srcdir)/include/atalk
-=======
-noinst_HEADERS = cnid_dbd_private.h cnid_private.h bstradd.h bstrlib.h errchk.h ftw.h globals.h fce_api.h
->>>>>>> e22bbf78
+		&& mv lockrpc.gen.h $(top_srcdir)/include/atalk