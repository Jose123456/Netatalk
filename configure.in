--- conflicted
+++ resolved
@@ -221,7 +221,6 @@
 dnl Check for libgcrypt, if found enables DHX2 UAM
 AC_NETATALK_PATH_LIBGCRYPT([1:1.2.3])
 
-<<<<<<< HEAD
 dnl Check for openssl, if found enables DHX UAM and Randnum UAM
 AC_NETATALK_PATH_SSL
 
@@ -230,42 +229,6 @@
 
 dnl Check for crypt
 AC_NETATALK_CRYPT
-=======
-AC_ARG_ENABLE(redhat,
-	[  --enable-redhat         obsoleted ],[
-	echo "ERROR: --enable-redhat is obsoleted. Use --enable-redhat-sysv or --enable-redhat-systemd."
-	echo "exit 1"
-	exit 1
-	]
-)
-
-AC_ARG_ENABLE(redhat-sysv,
-	[  --enable-redhat-sysv    use redhat-style sysv (upstart) configuration ],[
-	if test "$enableval" = "yes"; then
-		sysv_style=redhat-sysv
-	fi
-	AC_MSG_RESULT([enabling redhat-style sysv support])
-	]
-)
-
-AC_ARG_ENABLE(redhat-systemd,
-	[  --enable-redhat-systemd use redhat-style systemd (>=Fedora15) configuration ],[
-	if test "$enableval" = "yes"; then
-		sysv_style=redhat-systemd
-	fi
-	AC_MSG_RESULT([enabling redhat-style systemd support])
-	]
-)
-
-AC_ARG_ENABLE(suse,
-	[  --enable-suse           use suse-style sysv configuration ],[
-	if test "$enableval" = "yes"; then
-		sysv_style=suse
-	fi
-	AC_MSG_RESULT([enabling suse-style sysv support])
-	]
-)
->>>>>>> 3e5cb6c7
 
 dnl Check for building PGP UAM module
 AC_NETATALK_PGP_UAM
