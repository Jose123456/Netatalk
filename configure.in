<<<<<<< HEAD
dnl $Id: configure.in,v 1.244 2010-04-13 08:05:06 franklahm Exp $
=======
dnl $Id: configure.in,v 1.237.2.1 2010-02-01 10:56:08 franklahm Exp $
>>>>>>> ba40d577
dnl configure.in for netatalk

AC_INIT(etc/afpd/main.c)

NETATALK_VERSION=`cat $srcdir/VERSION`
AC_SUBST(NETATALK_VERSION)

AC_CANONICAL_SYSTEM
AM_INIT_AUTOMAKE(netatalk, ${NETATALK_VERSION})
AM_CONFIG_HEADER(config.h)

dnl Checks for programs.
AC_PROG_AWK
AC_PROG_CC
AC_PROG_CC_C99
AC_PROG_INSTALL
AC_PROG_LN_S
AC_PROG_MAKE_SET
AC_LIBTOOL_DLOPEN
AC_PROG_LIBTOOL
AC_PROG_PERL
AC_PROG_GREP
AC_PROG_PS

AM_PROG_CC_C_O

dnl *********************************************************************
dnl FIXME! FIXME! These should be selectable properly, and should produce
dnl the proper flags and defines...
dnl *********************************************************************

############################################
# we need dlopen/dlclose/dlsym/dlerror for PAM, the password database plugins and the plugin loading code
#AC_SEARCH_LIBS(dlopen, [dl])
# dlopen/dlclose/dlsym/dlerror will be checked again later and defines will be set then

dnl Checks for libraries.
dnl Replace `main' with a function in -labs:
dnl AC_CHECK_LIB(abs, main)
dnl Replace `main' with a function in -laudit:
dnl AC_CHECK_LIB(audit, main)
dnl Replace `main' with a function in -lauth:
dnl AC_CHECK_LIB(auth, main)
dnl Replace `main' with a function in -lcmd:
dnl AC_CHECK_LIB(cmd, main)
dnl Replace `main' with a function in -lcrypt:
dnl AC_CHECK_LIB(crypt, main)
dnl Replace `main' with a function in -ld:
dnl AC_CHECK_LIB(d, main)
dnl Replace `main' with a function in -ldl:
dnl AC_CHECK_LIB(dl, dlopen)
dnl Replace `main' with a function in -lkauth:
dnl AC_CHECK_LIB(kauth, main)
dnl Replace `main' with a function in -lkrb:
dnl AC_CHECK_LIB(krb, main)
dnl Replace `main' with a function in -llwp:
dnl AC_CHECK_LIB(lwp, main)
dnl Replace `main' with a function in -ln:
dnl AC_CHECK_LIB(n, main)

dnl not the right stuff but should be enough for now
AC_CHECK_FUNC(gethostbyname,,[AC_CHECK_LIB(nsl,gethostbyname)])
AC_CHECK_FUNC(connect,,[AC_CHECK_LIB(socket,connect)])

dnl Replace `main' with a function in -lprot:
dnl AC_CHECK_LIB(prot, main)
dnl Replace `main' with a function in -lrx:
dnl AC_CHECK_LIB(rx, main)
dnl Replace `main' with a function in -lrxkad:
dnl AC_CHECK_LIB(rxkad, main)
dnl Replace `main' with a function in -lsys:
dnl AC_CHECK_LIB(sys, main)
dnl Replace `main' with a function in -lubik:
dnl AC_CHECK_LIB(ubik, main)


#
# Check presence of some functions
#
# Check for XPG4 access() function
# Be sure to test before adding AFS libs in LIBS path as AFS lib
# has such a function that works only on AFS filesystems.
AC_CHECK_FUNCS(access)
# 
AC_CHECK_FUNCS(pread pwrite)

dnl Checks for header files.
AC_HEADER_DIRENT
AC_HEADER_STDC
AC_HEADER_SYS_WAIT
AC_CHECK_HEADERS(fcntl.h limits.h stdint.h strings.h time.h sys/param.h sys/fcntl.h sys/file.h sys/ioctl.h sys/time.h sys/mnttab.h sys/statvfs.h sys/stat.h sys/vfs.h mntent.h syslog.h unistd.h termios.h sys/termios.h netdb.h sgtty.h ufs/quota.h mount.h statfs.h sys/types.h dlfcn.h errno.h sys/errno.h sys/uio.h)
AC_CHECK_HEADER(sys/cdefs.h,,
	AC_MSG_RESULT([enabling generic cdefs.h from tree])
	CFLAGS="-I\$(top_srcdir)/sys/generic $CFLAGS"
)
AC_CHECK_HEADERS([sys/mount.h], , , 
[#ifdef HAVE_SYS_PARAM_H
#include <sys/param.h>
#endif
])

AC_CHECK_HEADERS(langinfo.h locale.h sys/filio.h)

dnl Checks for typedefs, structures, and compiler characteristics.
AC_C_CONST
AC_TYPE_UID_T
AC_C_INLINE
AC_TYPE_MODE_T
AC_TYPE_OFF_T
AC_TYPE_PID_T
AC_TYPE_SIZE_T
AC_STRUCT_ST_RDEV
AC_HEADER_TIME
AC_STRUCT_TM

dnl --------------------------------------------------------------------------
dnl check if dlsym needs to add an underscore, uses libtool macros 
dnl --------------------------------------------------------------------------
AC_LTDL_DLLIB
AC_CHECK_FUNCS(dlopen dlsym dlclose)
AC_LTDL_DLSYM_USCORE
if test x"$libltdl_cv_need_uscore" = xyes; then
    AC_DEFINE(DLSYM_PREPEND_UNDERSCORE, 1, [BSD compatibility macro])
fi


dnl Checks for library functions.
AC_TYPE_GETGROUPS
AC_PROG_GCC_TRADITIONAL
AC_FUNC_MEMCMP
AC_HEADER_MAJOR
AC_FUNC_MMAP
AC_TYPE_SIGNAL
AC_FUNC_UTIME_NULL
AC_FUNC_WAIT3
AC_CHECK_FUNCS(getcwd gethostname gettimeofday getusershell mkdir rmdir select socket strdup strcasestr strstr strtoul strchr memcpy)
AC_CHECK_FUNCS(backtrace_symbols setlocale nl_langinfo strlcpy strlcat setlinebuf dirfd pselect)
AC_CHECK_FUNCS(waitpid getcwd strdup strndup strnlen strtoul strerror chown fchown chmod fchmod chroot link mknod mknod64)
AC_CHECK_FUNC(renameat, AC_DEFINE([_ATFILE_SOURCE], 1, AT file source)) 
AC_CHECK_MEMBERS(struct tm.tm_gmtoff,,, [#include <time.h>])
AC_CACHE_SAVE

dnl Checks for (v)snprintf
NETATALK_SNPRINTF_CHECK

dnl --------------------------------------------------------------------------
dnl 64bit platform check
dnl --------------------------------------------------------------------------

AC_MSG_CHECKING([whether to check for 64bit libraries])
dnl Determine libdir name
case $host in
*-*-linux*)
  # Test if the compiler is 64bit
  echo 'int i;' > conftest.$ac_ext
  atalk_cv_cc_64bit_output=no
  if AC_TRY_EVAL(ac_compile); then
    case `/usr/bin/file conftest.$ac_objext` in
    *"ELF 64"*)
      atalk_cv_cc_64bit_output=yes
      ;;
    esac
  fi
  rm -rf conftest*
  ;;
esac

dnl
dnl FIXME: Do we need something like this for Solaris 64bit?
dnl

case $host_cpu:$atalk_cv_cc_64bit_output in
powerpc64:yes | s390x:yes | sparc64:yes | x86_64:yes)
  atalk_libname="lib64"
  AC_MSG_RESULT([yes])
  ;;
*:*)
  atalk_libname="lib"
  AC_MSG_RESULT([no])
  ;;
esac

dnl --------------------------------------------------------------------------
dnl specific configuration comes in here:
dnl --------------------------------------------------------------------------


netatalk_cv_admin_group=yes
AC_MSG_CHECKING([for administrative group support])
AC_ARG_ENABLE(admin-group,
 	[  --disable-admin-group   disable admin group],[
        if test x"$enableval" = x"no"; then
		AC_DEFINE(ADMIN_GRP, 0, [Define if the admin group should be enabled])
		netatalk_cv_admin_group=no
		AC_MSG_RESULT([no])
	else
		AC_DEFINE(ADMIN_GRP, 1, [Define if the admin group should be enabled])
		AC_MSG_RESULT([yes])
        fi],[
		AC_DEFINE(ADMIN_GRP, 1, [Define if the admin group should be enabled])
		AC_MSG_RESULT([yes])
	]
)

NETATALK_AFS_CHECK

NETATALK_CONFIG_DIRS

netatalk_cv_with_cracklib=no
AC_ARG_WITH(cracklib,
	[  --with-cracklib=DICT    enable/set location of cracklib dictionary],[
	if test "x$withval" != "xno" ; then
		cracklib="$withval"
		AC_CHECK_LIB(crack, main, [
			AC_DEFINE(USE_CRACKLIB, 1, [Define if cracklib should be used])
			LIBS="$LIBS -lcrack"
			if test "$cracklib" = "yes"; then
				cracklib="/usr/$atalk_libname/cracklib_dict"
			fi
			AC_DEFINE_UNQUOTED(_PATH_CRACKLIB, "$cracklib",
				[path to cracklib dictionary])
			AC_MSG_RESULT([setting cracklib dictionary to $cracklib])
			netatalk_cv_with_cracklib=yes
			],[
			AC_MSG_ERROR([cracklib not found!])
			]
		)
	fi
	]
)
AC_MSG_CHECKING([for cracklib support])
AC_MSG_RESULT([$netatalk_cv_with_cracklib])

netatalk_cv_ddp_enabled=yes
AC_MSG_CHECKING([whether to enable DDP])
AC_ARG_ENABLE(ddp,
	[  --disable-ddp           disable DDP],[
	if test "$enableval" = "no"; then 
		AC_DEFINE(NO_DDP, 1, [Define if DDP should be disabled])
		AC_MSG_RESULT([no])
		netatalk_cv_ddp_enabled=no
	else
		AC_MSG_RESULT([yes])
	fi
	],[
		AC_MSG_RESULT([yes])
	]
)

AC_MSG_CHECKING([whether to enable debug code])
AC_ARG_ENABLE(debug1,
	[  --enable-debug1         enable debug code],[
	if test "$enableval" != "no"; then
		if test "$enableval" = "yes"; then
			AC_DEFINE(DEBUG1, 1, [Define if debugging information should be included])
		else
			AC_DEFINE_UNQUOTED(DEBUG1, $enableval, [Define if debugging information should be included])
		fi 
		AC_MSG_RESULT([yes])
	else
		AC_MSG_RESULT([no])
	fi
	],[
		AC_MSG_RESULT([no])
	]
)

AC_MSG_CHECKING([whether to enable verbose debug code])
AC_ARG_ENABLE(debug,
	[  --enable-debug          enable verbose debug code],[
	if test "$enableval" != "no"; then
		if test "$enableval" = "yes"; then
			AC_DEFINE(DEBUG, 1, [Define if verbose debugging information should be included])
		else
			AC_DEFINE_UNQUOTED(DEBUG, $enableval, [Define if verbose debugging information should be included])
		fi 
		AC_MSG_RESULT([yes])
	else
		AC_MSG_RESULT([no])
        AC_DEFINE(NDEBUG, 1, [Disable assertions])
	fi
	],[
		AC_MSG_RESULT([no])
        AC_DEFINE(NDEBUG, 1, [Disable assertions])
	]
)

AC_MSG_CHECKING([whether to enable debugging with debuggers])
AC_ARG_ENABLE(debugging,
	[  --enable-debugging      disable SIGALRM timers and DSI tickles (eg for debugging with gdb/dbx/...)],[
	if test "$enableval" != "no"; then
		if test "$enableval" = "yes"; then
			AC_DEFINE(DEBUGGING, 1, [Define if you want to disable SIGALRM timers and DSI tickles])
		else
			AC_DEFINE_UNQUOTED(DEBUGGING, $enableval, [Define if you want to disable SIGALRM timers and DSI tickles])
		fi 
		AC_MSG_RESULT([yes])
	else
		AC_MSG_RESULT([no])
	fi
	],[
		AC_MSG_RESULT([no])
	]
)


afp3=no
afp3set=no
AC_MSG_CHECKING([whether AFP 3.x calls should be enabled])
AC_ARG_ENABLE(afp3,
	[  --disable-afp3          disable AFP 3.x calls],
	[
	    if test x"$enableval" != x"no"; then
		afp3set=yes
		afp3=yes
		AC_MSG_RESULT([yes])
	    else
		AC_MSG_RESULT([no])
	    fi
	],[
	    AC_MSG_RESULT([yes])
	    afp3=yes
	]
)

if test x"$afp3" = x"yes"; then
        AC_SYS_LARGEFILE([
		AC_DEFINE(AFP3x, 1, [Define to enable AFP 3.x support])
	],[
		if test x"$afp3set" = x"yes"; then
			AC_MSG_ERROR([AFP 3.x support requires Large File Support.])
		else
			AC_MSG_WARN([AFP 3.x support requires Large File Support. AFP3.x support disabled])
			afp3=no
		fi
	])
fi

AC_CHECK_ICONV

dnl ----------- A NOTE ABOUT DROPKLUDGE
dnl The trouble with this fix is that if you know what the file is called, it
dnl can be read from the Unix side.  That's okay for most academic institutions
dnl since the students don't have telnet access to the Mac servers.  There is
dnl currently no one working on further development/fixes of DROPKLUDGE.
dnl -----------

netatalk_cv_dropkludge=no
AC_MSG_CHECKING([whether to enable experimental dropbox support])
AC_ARG_ENABLE(dropkludge,
	[  --enable-dropkludge     enable the experimental dropbox fix (INSECURE!) ],[
	if test "$enableval" = "yes"; then 
		AC_DEFINE(DROPKLUDGE, 1, [Define if you want to use the experimental dropkludge support])
		AC_MSG_RESULT([yes])
		netatalk_cv_dropkludge=yes
	else
		AC_MSG_RESULT([no])
	fi
	],[
		AC_MSG_RESULT([no])
	]
)

netatalk_cv_force_uidgid=no
AC_MSG_CHECKING([whether to enable forcing of uid/gid per volume])
AC_ARG_ENABLE(force-uidgid,
	[  --enable-force-uidgid   allow forcing of uid/gid per volume (BROKEN) ],[
	if test "$enableval" = "yes"; then
		AC_DEFINE(FORCE_UIDGID, 1, [Define if you want forcing of uid/gid per volume])
		AC_MSG_RESULT([enabling forcing of uid/gid per volume])
		AC_MSG_RESULT([yes])
		netatalk_cv_force_uidgid=yes
	else
		AC_MSG_RESULT([no])
	fi
	],[
		AC_MSG_RESULT([no])
	]
)

dnl Check for CNID database backends
bdb_required=no
AC_NETATALK_CNID([bdb_required=yes],[bdb_required=no])

dnl Check for quota support
AC_CHECK_QUOTA

dnl Check for optional server location protocol support (used by MacOS X)
NETATALK_SRVLOC

dnl Check for PAM libs
netatalk_cv_use_pam=no
AC_PATH_PAM([
	use_pam_so=yes
	compile_pam=yes
	netatalk_cv_use_pam=yes
	AC_DEFINE(USE_PAM, 1, [Define to enable PAM support])
])

netatalk_cv_use_shadowpw=no
AC_ARG_WITH(shadow,
	[  --with-shadow           enable shadow password support [[auto]]],
	[netatalk_cv_use_shadowpw="$withval"],
	[netatalk_cv_use_shadowpw=auto]
)

if test "x$netatalk_cv_use_shadowpw" != "xno"; then
    AC_CHECK_HEADER([shadow.h])
    if test x"$ac_cv_header_shadow_h" = x"yes"; then
	netatalk_cv_use_shadowpw=yes
	AC_DEFINE(SHADOWPW, 1, [Define if shadow passwords should be used])
    else 
      if test "x$shadowpw" = "xyes"; then
        AC_MSG_ERROR([shadow support not available])
      else
       	netatalk_cv_use_shadowpw=no
      fi
    fi 
fi

AC_MSG_CHECKING([whether shadow support should be enabled])
if test "x$netatalk_cv_use_shadowpw" = "xyes"; then
	AC_MSG_RESULT([yes])
else
	AC_MSG_RESULT([no])
fi
	
	
	
netatalk_cv_use_shellcheck=yes
AC_MSG_CHECKING([whether checking for a valid shell should be enabled])
AC_ARG_ENABLE(shell-check,
	[  --disable-shell-check   disable checking for a valid shell],[
	if test "$enableval" = "no"; then 
		AC_DEFINE(DISABLE_SHELLCHECK, 1, [Define if shell check should be disabled])
		AC_MSG_RESULT([no])
		netatalk_cv_use_shellcheck=no
	else
		AC_MSG_RESULT([yes])
	fi
	],[
		AC_MSG_RESULT([yes])
	]
)

NETATALK_TCP_WRAPPERS

AC_MSG_CHECKING([whether system (fcntl) locking should be disabled])
AC_ARG_ENABLE(locking,
        [  --disable-locking       disable system locking],[
        	if test "$enableval" = "no"; then
                	AC_DEFINE(DISABLE_LOCKING, 1, [Define if system (fcntl) locking should be disabled])
	                AC_MSG_RESULT([yes])
		else
	                AC_MSG_RESULT([no])
        	fi
		
	],[
		AC_MSG_RESULT([no])
	]

)


AC_ARG_ENABLE(redhat,
	[  --enable-redhat         use redhat-style sysv configuration ],[
	if test "$enableval" = "yes"; then
		sysv_style=redhat
	fi
	AC_MSG_RESULT([enabling redhat-style sysv support])
	]
)

AC_ARG_ENABLE(suse,
	[  --enable-suse           use suse-style sysv configuration ],[
	if test "$enableval" = "yes"; then
		sysv_style=suse
	fi
	AC_MSG_RESULT([enabling suse-style sysv support])
	]
)

AC_ARG_ENABLE(gentoo,
	[  --enable-gentoo         use gentoo-style sysv configuration ],[
	if test "$enableval" = "yes"; then
		sysv_style=gentoo
	fi
	AC_MSG_RESULT([enabling gentoo-style sysv support])
	]
)

AC_ARG_ENABLE(cobalt,
	[  --enable-cobalt         use cobalt-style sysv configuration ],
	if test "$enableval" = "yes"; then
		sysv_style=cobalt
	fi
	AC_MSG_RESULT([enabling cobalt-style sysv support])
)

AC_ARG_ENABLE(netbsd,
	[  --enable-netbsd         use NetBSD-style rc.d configuration ],
	if test "x$enableval" = "xyes"; then
		sysv_style=netbsd
	fi
	AC_MSG_RESULT([enabling NetBSD-style rc.d support])
)

AC_ARG_ENABLE(debian,
	[  --enable-debian         use debian-style sysv configuration ],[
	if test "$enableval" = "yes"; then
		sysv_style=debian
	fi
	AC_MSG_RESULT([enabling debian-style sysv support])
	]
)

dnl ----- timelord compilation (disabled by default)
AC_MSG_CHECKING([whether timelord should be compiled])
compile_timelord=no
AC_ARG_ENABLE(timelord,
	[  --enable-timelord       enable compilation of timelord server],
	[compile_timelord="$enableval"],
	[compile_timelord="no"]
)
AC_MSG_RESULT([$compile_timelord])

dnl ----- a2boot compilation (disabled by default)
AC_MSG_CHECKING([whether a2boot should be compiled])
compile_a2boot=no
AC_ARG_ENABLE(a2boot,
	[  --enable-a2boot         enable compilation of Apple2 boot server],
	[compile_a2boot="$enableval"],
	[compile_a2boot="no"]
)
AC_MSG_RESULT([$compile_a2boot])

AC_ARG_WITH(uams-path,
	[  --with-uams-path=PATH   path to UAMs [[PKGCONF/uams]]],[
		uams_path="$withval"
	],[
		uams_path="${PKGCONFDIR}/uams"
	]
)

NETATALK_AC_CUPS

dnl check if we can use attribute unused (gcc only) from ethereal
AC_MSG_CHECKING(to see if we can add '__attribute__((unused))' to CFLAGS)
if test x$GCC != x ; then
  CFLAGS="-D_U_=\"__attribute__((unused))\" $CFLAGS"
  AC_MSG_RESULT(yes)
else
  CFLAGS="-D_U_=\"\" $CFLAGS"
  AC_MSG_RESULT(no)
fi

dnl --------------------------------------------------------------------------
dnl FHS stuff has to be done last because it overrides other defaults
dnl --------------------------------------------------------------------------

AC_MSG_CHECKING([whether to use Filesystem Hierarchy Standard (FHS) compatibility])
AC_ARG_ENABLE(fhs,
	[  --enable-fhs            use Filesystem Hierarchy Standard (FHS) compatibility],[
	if test "$enableval" = "yes"; then
		uams_path="${libdir}/netatalk"
		sysconfdir="/etc"
		PKGCONFDIR=${sysconfdir}/netatalk
		SERVERTEXT="${PKGCONFDIR}/msg"
		use_pam_so=yes
		mandir="/usr/share/man"
		AC_DEFINE(FHS_COMPATIBILITY, 1, [Define if you want compatibily with the FHS])
		AC_MSG_RESULT([yes])
	else
		AC_MSG_RESULT([no])
	fi
	],[
		AC_MSG_RESULT([no])
	]
)

dnl --------------------------------------------------------------------------
dnl post-FHS substitutions, etc
dnl --------------------------------------------------------------------------

dnl ***** UAMS_PATH
dnl AC_DEFINE_UNQUOTED(UAMS_PATH, "${uams_path}",
dnl 	[path to UAMs [default=PKGCONF/uams]])
UAMS_PATH="${uams_path}"
AC_SUBST(UAMS_PATH)

dnl --------------------------------------------------------------------------
dnl drop in includes for top level directory structures here...
dnl --------------------------------------------------------------------------

dnl Note: $(top_srcdir)/include should be added before all other includes
dnl       so that includes from that directory a preferred to includes from
dnl       /usr/include or similar places.
LIBS="$LIBS -L\$(top_srcdir)/libatalk"
CFLAGS="-I\$(top_srcdir)/include $CFLAGS -I\$(top_srcdir)/sys"

AC_DEFINE(OPEN_NOFOLLOW_ERRNO, ELOOP, errno returned by open with O_NOFOLLOW)

dnl --------------------------------------------------------------------------
dnl specific configuration comes in here:
dnl --------------------------------------------------------------------------

dnl ac_cv_target_os is now host_os, ac_cv_target_cpu is now host_cpu

dnl --------------------- determine operating system from "target"
case "$host_os" in
	*aix*)				this_os=aix ;;
	*freebsd*) 			this_os=freebsd ;;
	*hpux11*)			this_os=hpux11 ;;
	*irix*)				this_os=irix ;;
	*linux*)   			this_os=linux ;;
	*osx*)				this_os=macosx ;;
	*darwin*)			this_os=macosx ;;
	*netbsd*) 			this_os=netbsd ;;
	*openbsd*) 			this_os=openbsd ;;
	*osf*) 				this_os=tru64 ;;
	*solaris*) 			this_os=solaris ;;
esac

case "$host_cpu" in
	i386|i486|i586|i686|k7)		this_cpu=x86 ;;
	alpha)						this_cpu=alpha ;;
	mips)						this_cpu=mips ;;
	powerpc|ppc)				this_cpu=ppc ;;
esac

dnl --------------------- GNU source
case "$this_os" in
	linux)	AC_DEFINE(_GNU_SOURCE, 1, [Whether to use GNU libc extensions])
        ;;
esac

dnl --------------------- operating system specific flags (port from sys/*)

dnl ----- AIX specific -----
if test x"$this_os" = "xaix"; then
	AC_MSG_RESULT([ * AIX specific configuration])
	AC_DEFINE(NO_STRUCT_TM_GMTOFF, 1, [Define if the gmtoff member of struct tm is not available])

	dnl This is probably a lie; AIX 4.3 supports a 64-bit long
	dnl compilation environment.  It's enough to get things defined
	dnl right in endian.h provided that long long is supported, though.
	AC_DEFINE(HAVE_32BIT_LONGS, 1, [Define if the data type long has 32 bit])
fi

dnl ----- FreeBSD specific -----
if test x"$this_os" = "xfreebsd"; then 
	AC_MSG_RESULT([ * FreeBSD specific configuration])
	AC_DEFINE(BSD4_4, 1, [BSD compatiblity macro])
	AC_DEFINE(FREEBSD, 1, [Define if OS is FreeBSD])
	AC_DEFINE(SENDFILE_FLAVOR_BSD, 1, [Define if the sendfile() function uses BSD semantics])
    AC_DEFINE(OPEN_NOFOLLOW_ERRNO, EMLINK, errno returned by open with O_NOFOLLOW)
fi

dnl ----- HP-UX 11 specific -----
if test x"$this_os" = "xhpux11"; then
	AC_MSG_RESULT([ * HP-UX 11 specific configuration])

	AC_DEFINE(_ISOC9X_SOURCE, 1, [Compatibility macro])
	AC_DEFINE(NO_STRUCT_TM_GMTOFF, 1, [Define if the gmtoff member of struct tm is not available])
fi

dnl ----- IRIX specific -----
if test x"$this_os" = "xirix"; then
	AC_MSG_RESULT([ * IRIX specific configuration])

	AC_DEFINE(NO_STRUCT_TM_GMTOFF, 1, [Define if the gmtoff member of struct tm is not available])
fi

dnl ----- Linux specific -----
if test x"$this_os" = "xlinux"; then 
	AC_MSG_RESULT([ * Linux specific configuration])
	
	dnl ----- kernel 2.6 changed struct at_addr to atalk_addr
	AC_MSG_CHECKING([for struct atalk_addr])
dnl	AC_COMPILE_IFELSE([
	AC_TRY_COMPILE([
#include <sys/socket.h>
#include <asm/types.h>
#include <linux/atalk.h>

	struct atalk_addr foo;
],
[ ], [
		ac_have_atalk_addr=yes
		AC_MSG_RESULT([yes])
	], [
		AC_MSG_RESULT([no])
	])

if test "x$ac_have_atalk_addr" = "xyes"; then
	AC_DEFINE(HAVE_ATALK_ADDR, 1, [set if struct at_addr is called atalk_addr])
fi

	dnl ----- check if we need the quotactl wrapper
#	AC_CHECK_HEADERS(sys/quota.h linux/quota.h)
#	AC_CHECK_FUNC(quotactl,,
#		AC_DEFINE(NEED_QUOTACTL_WRAPPER, 1, [Define if the quotactl wrapper is needed])
#		AC_MSG_RESULT([enabling quotactl wrapper])
#	)

        # For quotas on Linux XFS filesystems
        
        # For linux > 2.5.56
        AC_CHECK_HEADERS(linux/dqblk_xfs.h,,
		[AC_CHECK_HEADERS(linux/xqm.h linux/xfs_fs.h)
        	AC_CHECK_HEADERS(xfs/libxfs.h xfs/xqm.h xfs/xfs_fs.h)]
	)


	dnl ----- as far as I can tell, dbtob always does the wrong thing
	dnl ----- on every single version of linux I've ever played with.
	dnl ----- see etc/afpd/quota.c
	AC_DEFINE(HAVE_BROKEN_DBTOB, 1, [Define if dbtob is broken])

	netatalk_cv_linux_sendfile=yes
	AC_MSG_CHECKING([use sendfile syscall])
        AC_ARG_ENABLE(sendfile,
	    [  --disable-sendfile       disable linux sendfile syscall],[
	    	if test x"$enableval" = x"no"; then
	  		netatalk_cv_linux_sendfile=no
			AC_MSG_RESULT([no])
		else
			AC_MSG_RESULT([yes])

	    	fi
	    ],[
		AC_MSG_RESULT([yes])
	]

       )

	if test x"$netatalk_cv_linux_sendfile" = "xyes"; then 
	    AC_CACHE_CHECK([for linux sendfile support],netatalk_cv_HAVE_SENDFILE,[
	    AC_TRY_LINK([#include <sys/sendfile.h>],
[\
int tofd, fromfd;
off_t offset;
size_t total;
ssize_t nwritten = sendfile(tofd, fromfd, &offset, total);
],
netatalk_cv_HAVE_SENDFILE=yes,netatalk_cv_HAVE_SENDFILE=no)])

# Try and cope with broken Linux sendfile....
	    AC_CACHE_CHECK([for broken linux sendfile support],netatalk_cv_HAVE_BROKEN_LINUX_SENDFILE,[
	    AC_TRY_LINK([\
#if defined(_FILE_OFFSET_BITS) && (_FILE_OFFSET_BITS == 64)
#undef _FILE_OFFSET_BITS
#endif
#include <sys/sendfile.h>],
[\
int tofd, fromfd;
off_t offset;
size_t total;
ssize_t nwritten = sendfile(tofd, fromfd, &offset, total);
],
netatalk_cv_HAVE_BROKEN_LINUX_SENDFILE=yes,netatalk_cv_HAVE_BROKEN_LINUX_SENDFILE=no,netatalk_cv_HAVE_BROKEN_SENDFILE=cross)])

	    if test x"$netatalk_cv_HAVE_SENDFILE" = x"yes"; then
    		AC_DEFINE(HAVE_SENDFILE,1,[Whether sendfile() is available])
		AC_DEFINE(SENDFILE_FLAVOR_LINUX,1,[Whether linux sendfile() API is available])
		AC_DEFINE(WITH_SENDFILE,1,[Whether sendfile() should be used])
	    elif test x"$netatalk_cv_HAVE_BROKEN_LINUX_SENDFILE" = x"yes"; then
		AC_DEFINE(SENDFILE_FLAVOR_LINUX,1,[Whether linux sendfile() API is available])
		AC_DEFINE(LINUX_BROKEN_SENDFILE_API,1,[Whether (linux) sendfile() is broken])
		AC_DEFINE(WITH_SENDFILE,1,[Whether sendfile should be used])
	    else
	  	netatalk_cv_linux_sendfile=no
		AC_MSG_RESULT(no);
	    fi
	fi

	dnl ----- Linux/alpha specific -----
	if test x"$this_cpu" = "xalpha"; then 
		AC_MSG_RESULT([enabling gcc memcpy bug workaround])
		AC_DEFINE(HAVE_GCC_MEMCPY_BUG, 1, [Define if memcpy is buggy])
	fi
	need_dash_r=no


fi

dnl ----- Mac OSX specific -----
if test x"$this_os" = "xmacosx"; then 
	AC_MSG_RESULT([ * Mac OSX specific configuration])
	AC_DEFINE(BSD4_4, 1, [BSD compatiblity macro])
	AC_DEFINE(HAVE_2ARG_DBTOB, 1, [Define if dbtob takes two arguments])
	dnl AC_DEFINE(NO_DLFCN_H)
	AC_DEFINE(NO_DDP, 1, [Define if DDP should be disabled])
	AC_DEFINE(NO_QUOTA_SUPPORT, 1, [Define if Quota support should be disabled])
	AC_DEFINE(MACOSX_SERVER, 1, [Define if compiling for MacOS X Server])
fi

dnl ----- NetBSD specific -----
if test x"$this_os" = "xnetbsd"; then 
	AC_MSG_RESULT([ * NetBSD specific configuration])
	AC_DEFINE(BSD4_4, 1, [BSD compatiblity macro])
	AC_DEFINE(NETBSD, 1, [Define if OS is NetBSD])
    AC_DEFINE(OPEN_NOFOLLOW_ERRNO, EFTYPE, errno returned by open with O_NOFOLLOW)

	CFLAGS="-I\$(top_srcdir)/sys/netbsd $CFLAGS"
	need_dash_r=yes 

	dnl ----- NetBSD does not have crypt.h, uses unistd.h -----
	AC_DEFINE(UAM_DHX, 1, [Define if the DHX UAM modules should be compiled])
fi

dnl ----- OpenBSD specific -----
if test x"$this_os" = "xopenbsd"; then 
	AC_MSG_RESULT([ * OpenBSD specific configuration])
	dnl ----- OpenBSD does not have crypt.h, uses unistd.h -----
	AC_DEFINE(UAM_DHX, 1, [Define if the DHX UAM modules should be compiled])
fi

dnl ----- Solaris specific -----
if test x"$this_os" = "xsolaris"; then 
	AC_MSG_RESULT([ * Solaris specific configuration])
	AC_DEFINE(__svr4__, 1, [Solaris compatibility macro])
	AC_DEFINE(_ISOC9X_SOURCE, 1, [Compatibility macro])
	AC_DEFINE(NO_STRUCT_TM_GMTOFF, 1, [Define if the gmtoff member of struct tm is not available])
	AC_DEFINE(SOLARIS, 1, [Solaris compatibility macro])
	CFLAGS="-I\$(top_srcdir)/sys/generic $CFLAGS"
	need_dash_r=yes
	sysv_style=solaris

	solaris_module=no
	AC_MSG_CHECKING([if we can build Solaris kernel module])
	if test -x /usr/ccs/bin/ld; then
		solaris_module=yes
	fi
	AC_MSG_RESULT([$solaris_module])

	COMPILE_64BIT_KMODULE=no
	KCFLAGS=""
	KLDFLAGS=""
	COMPILE_KERNEL_GCC=no

	if test "$solaris_module" = "yes"; then
	   dnl Solaris kernel module stuff
           AC_MSG_CHECKING([if we have to build a 64bit kernel module])

	   # check for isainfo, if not found it has to be a 32 bit kernel (<=2.6)	
	   if test -x /usr/bin/isainfo; then
		# check for 64 bit platform
		if isainfo -kv | grep '^64-bit'; then
			COMPILE_64BIT_KMODULE=yes
		fi
	   fi

	   AC_MSG_RESULT([$COMPILE_64BIT_KMODULE])

	   if test "${GCC}" = yes; then
		COMPILE_KERNEL_GCC=yes
		if test "$COMPILE_64BIT_KMODULE" = yes; then
  	        
                        AC_MSG_CHECKING([if we can build a 64bit kernel module])
		        
                        case `$CC --version 2>/dev/null` in
			[[12]].* | 3.0.*)
				COMPILE_64BIT_KMODULE=no
				COMPILE_KERNEL_GCC=no	
				solaris_module=no;;
			*)
			       	# use for 64 bit
				KCFLAGS="-m64"
				#KLDFLAGS="-melf64_sparc"
				KLDFLAGS="-64";;
			esac	
			
			AC_MSG_RESULT([$COMPILE_64BIT_KMODULE])
			
		else
			KCFLAGS=""
			KLDFLAGS=""
		fi
		KCFLAGS="$KCFLAGS -D_KERNEL -Wall -Wstrict-prototypes"
           else
		if test "$COMPILE_64BIT_KMODULE" = yes; then
                # use Sun CC (for a 64-bit kernel, uncomment " -xarch=v9 -xregs=no%appl ")
 			KCFLAGS="-xarch=v9 -xregs=no%appl"
			KLDFLAGS="-64"
		else
 			KCFLAGS=""
			KLDFLAGS=""
		fi
		KCFLAGS="-D_KERNEL $KCFLAGS -mno-app-regs -munaligned-doubles -fpcc-struct-return"
	   fi

           AC_CACHE_CHECK([for timeout_id_t],netatalk_cv_HAVE_TIMEOUT_ID_T,[
           AC_TRY_LINK([\
#include <sys/stream.h>
#include <sys/ddi.h>],
[\
timeout_id_t dummy;
],
netatalk_cv_HAVE_TIMEOUT_ID_T=yes,netatalk_cv_HAVE_TIMEOUT_ID_T=no,netatalk_cv_HAVE_TIMEOUT_ID_T=cross)])

	   AC_DEFINE(HAVE_TIMEOUT_ID_T, test x"$netatalk_cv_HAVE_TIMEOUT_ID" = x"yes", [define for timeout_id_t])
	fi

	AC_SUBST(COMPILE_KERNEL_GCC)
	AC_SUBST(COMPILE_64BIT_KMODULE)
	AC_SUBST(KCFLAGS)
	AC_SUBST(KLDFLAGS)
fi

dnl ----- Tru64 specific -----
if test x"$this_os" = "xtru64"; then 
	AC_MSG_RESULT([ * Tru64 specific configuration])
	AC_DEFINE(NO_DDP, 1, [Define if DDP should be disabled])
	AC_DEFINE(HAVE_64BIT_LONGS, 1, [Define if the data type long has 64 bit])
	dnl AC_DEFINE(USE_MOUNT_H)
	AC_DEFINE(USE_OLD_RQUOTA, 1, [Define to use old rquota])
	dnl AC_DEFINE(USE_UFS_QUOTA_H)
	AC_DEFINE(TRU64, 1, [Define on Tru64 platforms])
	AC_DEFINE(_OSF_SOURCE, 1, [Define if the *passwd UAMs should be used])
	AC_DEFINE(_XOPEN_SOURCE_EXTENDED, 1, [Define for Berkeley DB 4])
	AC_CHECK_LIB(security,set_auth_parameters)
	CFLAGS="-I\$(top_srcdir)/sys/tru64 $CFLAGS"
	need_dash_r=no
	sysv_style=tru64
fi

dnl -- check for libgcrypt, if found enables DHX UAM
AM_PATH_LIBGCRYPT([1:1.2.3],[neta_cv_compile_dhx2=yes
			neta_cv_have_libgcrypt=yes
			AC_MSG_NOTICE([Enabling DHX2 UAM])
			AC_DEFINE(HAVE_LIBGCRYPT, 1, [Define if the DHX2 modules should be built with libgcrypt])
			AC_DEFINE(UAM_DHX2, 1, [Define if the DHX2 UAM modules should be compiled])
			])

dnl -- look for openssl, if found enables DHX UAM and Randnum UAM
AC_PATH_SSL

dnl Check for Berkeley DB library
if test "x$bdb_required" = "xyes"; then
	AC_PATH_BDB(, [
		AC_MSG_RESULT([])
		AC_MSG_RESULT([Make sure you have the required Berkeley DB libraries AND headers installed.])
		AC_MSG_RESULT([You can download the latest version from http://www.sleepycat.com.])
		AC_MSG_RESULT([If you have installed BDB in a non standard location use the])
		AC_MSG_RESULT([--with-bdb=/path/to/bdb configure option and make sure])
		AC_MSG_RESULT([your linker is configured to check for libraries there.])
		AC_MSG_ERROR([Berkeley DB library required but not found!])
	])
fi

dnl -- check for crypt
AC_CRYPT

dnl --------------------- check for building PGP UAM module

AC_MSG_CHECKING([whether the PGP UAM should be build])
AC_ARG_ENABLE(pgp-uam,
	[  --enable-pgp-uam        enable build of PGP UAM module],[
	if test "$enableval" = "yes"; then 
		if test "x$neta_cv_have_openssl" = "xyes"; then 
			AC_DEFINE(UAM_PGP, 1, [Define if the PGP UAM module should be compiled])
			compile_pgp=yes
			AC_MSG_RESULT([yes])
		else
			AC_MSG_RESULT([no])
		fi
	fi
	],[
		AC_MSG_RESULT([no])
	]
)

dnl --------------------- check for building Kerberos v4 UAM module

AC_MSG_CHECKING([whether the Kerberos IV UAM should be build])
AC_ARG_ENABLE(krb4-uam,
	[  --enable-krb4-uam       enable build of Kerberos v4 UAM module],[
	if test "$enableval" = "yes"; then
		AC_DEFINE(UAM_KRB4, 1, [Define if the Kerberos 4 UAM module should be compiled])
		compile_kerberos=yes
		AC_MSG_RESULT([yes])
	else
		AC_MSG_RESULT([no])
	fi
	],[
		AC_MSG_RESULT([no])
	]
)

dnl --------------------- check for building Kerberos V UAM module

netatalk_cv_build_krb5_uam=no
AC_ARG_ENABLE(krbV-uam,
	[  --enable-krbV-uam       enable build of Kerberos V UAM module],
	[
		if test x"$enableval" = x"yes"; then
			NETATALK_GSSAPI_CHECK([
				netatalk_cv_build_krb5_uam=yes
			],[
				AC_MSG_ERROR([need GSSAPI to build Kerberos V UAM])
			])
		fi
	]
	
)

AC_MSG_CHECKING([whether Kerberos V UAM should be build])
if test x"$netatalk_cv_build_krb5_uam" = x"yes"; then
	AC_MSG_RESULT([yes])
else
	AC_MSG_RESULT([no])
fi
AM_CONDITIONAL(USE_GSSAPI, test x"$netatalk_cv_build_krb5_uam" = x"yes")

dnl --------------------- overwrite the config files . . . or not.

AC_MSG_CHECKING([whether configuration files should be overwritten])
AC_ARG_ENABLE(overwrite,
	[  --enable-overwrite      overwrite configuration files during installation],
	[OVERWRITE_CONFIG="${enable_overwrite}"],
	[OVERWRITE_CONFIG="no"]
)
AC_MSG_RESULT([$OVERWRITE_CONFIG])

dnl --------------------- check for ACL support
neta_cv_nfsv4acl="no"
AC_MSG_CHECKING([if NFSv4 ACL Support should be enabled])
AC_ARG_ENABLE(nfsv4acls,
	[  --enable-nfsv4acls      enable NFSv4 ACL Support],[
	if test x"$enableval" = x"yes"; then
	   AC_MSG_RESULT([yes])
	   neta_cv_nfsv4acl="yes"
	else
	   AC_MSG_RESULT([no])
	fi],[
	   AC_MSG_RESULT([no])
	]
)
if test x$neta_cv_nfsv4acl = xyes; then
   	AC_CHECK_HEADER([ldap.h],,[
		AC_MSG_ERROR([ACL Support need the LDAP client headers not found.])
		neta_cv_nfsv4acl=no
		]
	)
	AC_CHECK_LIB(ldap,ldap_init,neta_cv_nfsv4acl=yes,neta_cv_nfsv4acl=no)
fi
if test x$neta_cv_nfsv4acl = xyes; then
   	AC_CHECK_HEADER([sys/acl.h],[
		AC_DEFINE([HAVE_NFSv4_ACLS], 1, [Enable ACL code])
		AC_MSG_NOTICE([Enabling ACL support])
		],
		neta_cv_nfsv4acl=no
	)
fi
if test x$neta_cv_nfsv4acl = xyes; then
   	LIBATALK_ACLS="acl/libacl.la"
else
	LIBATALK_ACLS=""
fi
AC_SUBST(LIBATALK_ACLS)

dnl --------------------- check for Extended Attributes support
neta_cv_eas="ad"
neta_cv_eas_sys_found=no
neta_cv_eas_sys_not_found=no

AC_CHECK_HEADERS(sys/attributes.h attr/xattr.h sys/xattr.h sys/extattr.h sys/uio.h sys/ea.h)

case "$this_os" in

  *osf*)
	AC_SEARCH_LIBS(getproplist, [proplist])
	AC_CHECK_FUNCS([getproplist fgetproplist setproplist fsetproplist],
                   [neta_cv_eas_sys_found=yes],
                   [neta_cv_eas_sys_not_found=yes])
	AC_CHECK_FUNCS([delproplist fdelproplist add_proplist_entry get_proplist_entry],,
                   [neta_cv_eas_sys_not_found=yes])
	AC_CHECK_FUNCS([sizeof_proplist_entry],,
                   [neta_cv_eas_sys_not_found=yes])
  ;;

  *solaris*)
	AC_CHECK_FUNCS([attropen],
                   [neta_cv_eas_sys_found=yes],
                   [neta_cv_eas_sys_not_found=yes])
  ;;

  *)
	AC_SEARCH_LIBS(getxattr, [attr])

    if test "x$neta_cv_eas_sys_found" != "xyes" ; then
       AC_CHECK_FUNCS([getxattr lgetxattr fgetxattr listxattr llistxattr],
                      [neta_cv_eas_sys_found=yes],
                      [neta_cv_eas_sys_not_found=yes])
	   AC_CHECK_FUNCS([flistxattr removexattr lremovexattr fremovexattr],,
                      [neta_cv_eas_sys_not_found=yes])
	   AC_CHECK_FUNCS([setxattr lsetxattr fsetxattr],,
                      [neta_cv_eas_sys_not_found=yes])
    fi

    if test "x$neta_cv_eas_sys_found" != "xyes" ; then
	   AC_CHECK_FUNCS([getea fgetea lgetea listea flistea llistea],
                      [neta_cv_eas_sys_found=yes],
                      [neta_cv_eas_sys_not_found=yes])
	   AC_CHECK_FUNCS([removeea fremoveea lremoveea setea fsetea lsetea],,
                      [neta_cv_eas_sys_not_found=yes])
    fi

    if test "x$neta_cv_eas_sys_found" != "xyes" ; then
	   AC_CHECK_FUNCS([attr_get attr_list attr_set attr_remove],,
                      [neta_cv_eas_sys_not_found=yes])
       AC_CHECK_FUNCS([attr_getf attr_listf attr_setf attr_removef],,
                      [neta_cv_eas_sys_not_found=yes])
    fi
  ;;
esac

# Do xattr functions take additional options like on Darwin?
if test x"$ac_cv_func_getxattr" = x"yes" ; then
	AC_CACHE_CHECK([whether xattr interface takes additional options], smb_attr_cv_xattr_add_opt, [
		old_LIBS=$LIBS
		LIBS="$LIBS $ACL_LIBS"
		AC_TRY_COMPILE([
			#include <sys/types.h>
			#if HAVE_ATTR_XATTR_H
			#include <attr/xattr.h>
			#elif HAVE_SYS_XATTR_H
			#include <sys/xattr.h>
			#endif
		],[
			getxattr(0, 0, 0, 0, 0, 0);
		],
	        [smb_attr_cv_xattr_add_opt=yes],
		[smb_attr_cv_xattr_add_opt=no;LIBS=$old_LIBS])
	])
	if test x"$smb_attr_cv_xattr_add_opt" = x"yes"; then
		AC_DEFINE(XATTR_ADD_OPT, 1, [xattr functions have additional options])
	fi
fi

# Check if we have extattr
case "$this_os" in
  *freebsd4* | *dragonfly* )
    AC_DEFINE(BROKEN_EXTATTR, 1, [Does extattr API work])
    ;;
  *)
    AC_CHECK_FUNCS(extattr_delete_fd extattr_delete_file extattr_delete_link)
    AC_CHECK_FUNCS(extattr_get_fd extattr_get_file extattr_get_link)
    AC_CHECK_FUNCS(extattr_list_fd extattr_list_file extattr_list_link)
    AC_CHECK_FUNCS(extattr_set_fd extattr_set_file extattr_set_link)
    ;;
esac

if test "x$neta_cv_eas_sys_found" = "xyes" ; then
   if test "x$neta_cv_eas_sys_not_found" != "xyes" ; then
      neta_cv_eas="$neta_cv_eas | sys"
   fi
fi

dnl --------------------- Check if realpath() takes NULL
AC_CACHE_CHECK([if the realpath function allows a NULL argument],
    neta_cv_REALPATH_TAKES_NULL, [
        AC_TRY_RUN([
            #include <stdio.h>
            #include <limits.h>
            #include <signal.h>

            void exit_on_core(int ignored) {
                 exit(1);
            }

            main() {
                char *newpath;
                signal(SIGSEGV, exit_on_core);
                newpath = realpath("/tmp", NULL);
                exit((newpath != NULL) ? 0 : 1);
            }],
            neta_cv_REALPATH_TAKES_NULL=yes,
            neta_cv_REALPATH_TAKES_NULL=no,
            neta_cv_REALPATH_TAKES_NULL=cross
        )
    ]
)

if test x"$neta_cv_REALPATH_TAKES_NULL" = x"yes"; then
    AC_DEFINE(REALPATH_TAKES_NULL,1,[Whether the realpath function allows NULL])
fi

dnl --------------------- Netatalk Webmin
NETATALK_WEBMIN

dnl --------------------- last minute substitutions

AC_SUBST(LIBS)
AC_SUBST(CFLAGS)
AC_SUBST(OVERWRITE_CONFIG)

AM_CONDITIONAL(SOLARIS_MODULE, test x$solaris_module = xyes)
AM_CONDITIONAL(COMPILE_TIMELORD, test x$compile_timelord = xyes)
AM_CONDITIONAL(COMPILE_A2BOOT, test x$compile_a2boot = xyes)
AM_CONDITIONAL(HAVE_LIBGCRYPT, test x$neta_cv_have_libgcrypt = xyes)
AM_CONDITIONAL(HAVE_OPENSSL, test x$neta_cv_have_openssl = xyes)
AM_CONDITIONAL(USE_NFSv4_ACLS, test x$neta_cv_nfsv4acl = xyes)
AM_CONDITIONAL(USE_DHX, test x$neta_cv_compile_dhx = xyes)
AM_CONDITIONAL(USE_DHX2, test x$neta_cv_compile_dhx2 = xyes)
AM_CONDITIONAL(USE_RANDNUM, test x$neta_cv_have_openssl = xyes)
AM_CONDITIONAL(USE_KERBEROS, test x$compile_kerberos = xyes)
AM_CONDITIONAL(USE_PAM_SO, test x$use_pam_so = xyes)
AM_CONDITIONAL(USE_PAM, test x$netatalk_cv_install_pam = xyes)
AM_CONDITIONAL(BUILD_PAM, test x$compile_pam = xyes)
AM_CONDITIONAL(USE_PGP, test x$compile_pgp = xyes)
AM_CONDITIONAL(DEFAULT_HOOK, test x$neta_cv_have_libgcrypt != xyes && test x$neta_cv_have_openssl != xyes)
AM_CONDITIONAL(USE_COBALT, test x$sysv_style = xcobalt)
AM_CONDITIONAL(USE_NETBSD, test x$sysv_style = xnetbsd)
AM_CONDITIONAL(USE_REDHAT, test x$sysv_style = xredhat)
AM_CONDITIONAL(USE_SUSE, test x$sysv_style = xsuse)
AM_CONDITIONAL(USE_SHADOWPW, test x$shadowpw = xyes)
AM_CONDITIONAL(USE_TRU64, test x$sysv_style = xtru64)
AM_CONDITIONAL(USE_SOLARIS, test x$sysv_style = xsolaris)
AM_CONDITIONAL(USE_GENTOO, test x$sysv_style = xgentoo)
AM_CONDITIONAL(USE_DEBIAN, test x$sysv_style = xdebian)
AM_CONDITIONAL(USE_UNDEF, test x$sysv_style = x)
AM_CONDITIONAL(USE_BDB, test x$bdb_required = xyes)

dnl --------------------- generate files

AC_OUTPUT([Makefile
	bin/Makefile
	bin/adv1tov2/Makefile
	bin/aecho/Makefile
	bin/afile/Makefile
	bin/afppasswd/Makefile
	bin/cnid/Makefile
	bin/cnid/cnid2_create
	bin/getzones/Makefile
	bin/megatron/Makefile
    bin/misc/Makefile
	bin/nbp/Makefile
	bin/pap/Makefile
	bin/psorder/Makefile
	bin/uniconv/Makefile
	config/Makefile
    config/pam/Makefile
	contrib/Makefile
	contrib/macusers/Makefile
	contrib/macusers/macusers
	contrib/printing/Makefile
	contrib/shell_utils/Makefile
	contrib/shell_utils/afpd-mtab.pl
	contrib/shell_utils/apple_cp
    contrib/shell_utils/apple_dump
	contrib/shell_utils/apple_mv
	contrib/shell_utils/apple_rm
	contrib/shell_utils/asip-status.pl
	contrib/timelord/Makefile
	contrib/a2boot/Makefile
	distrib/Makefile
	distrib/config/Makefile
	distrib/config/netatalk-config
	distrib/initscripts/Makefile
	distrib/m4/Makefile
	doc/Makefile
	etc/Makefile
	etc/afpd/Makefile
	etc/atalkd/Makefile
	etc/cnid_dbd/Makefile
	etc/uams/Makefile
	etc/uams/uams_krb4/Makefile
	etc/papd/Makefile
	etc/psf/Makefile
	include/Makefile
	include/atalk/Makefile
	libatalk/Makefile
	libatalk/acl/Makefile
	libatalk/adouble/Makefile
	libatalk/asp/Makefile
	libatalk/atp/Makefile
	libatalk/bstring/Makefile
	libatalk/cnid/Makefile
	libatalk/cnid/cdb/Makefile
	libatalk/cnid/last/Makefile
	libatalk/cnid/dbd/Makefile
	libatalk/cnid/tdb/Makefile
	libatalk/compat/Makefile
	libatalk/dsi/Makefile
	libatalk/nbp/Makefile
	libatalk/netddp/Makefile
	libatalk/util/Makefile
	libatalk/util/test/Makefile
	libatalk/tdb/Makefile
	libatalk/unicode/Makefile
	libatalk/unicode/charsets/Makefile
	libatalk/vfs/Makefile
	macros/Makefile
	man/Makefile
	man/man1/Makefile
	man/man3/Makefile
	man/man4/Makefile
	man/man5/Makefile
	man/man8/Makefile
	sys/Makefile
	sys/generic/Makefile
	sys/generic/sys/Makefile
	sys/netatalk/Makefile
	sys/netbsd/Makefile
	sys/netbsd/netatalk/Makefile
	sys/solaris/Makefile
	sys/sunos/Makefile
	sys/ultrix/Makefile
    test/Makefile
    test/afpd/Makefile
	],
	[chmod a+x distrib/config/netatalk-config contrib/shell_utils/apple_*]
)

AC_NETATALK_LIBS_SUMMARY
AC_NETATALK_CONFIG_SUMMARY<|MERGE_RESOLUTION|>--- conflicted
+++ resolved
@@ -1,8 +1,4 @@
-<<<<<<< HEAD
-dnl $Id: configure.in,v 1.244 2010-04-13 08:05:06 franklahm Exp $
-=======
-dnl $Id: configure.in,v 1.237.2.1 2010-02-01 10:56:08 franklahm Exp $
->>>>>>> ba40d577
+dnl $Id: configure.in,v 1.241 2010/04/03 07:11:33 franklahm Exp $
 dnl configure.in for netatalk
 
 AC_INIT(etc/afpd/main.c)
