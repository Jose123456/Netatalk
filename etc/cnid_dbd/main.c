--- conflicted
+++ resolved
@@ -32,11 +32,7 @@
 #include <netatalk/endian.h>
 #include <atalk/cnid_dbd_private.h>
 #include <atalk/logger.h>
-<<<<<<< HEAD
 #include <atalk/volinfo.h>
-=======
-#include <atalk/util.h>
->>>>>>> 74a8bf56
 
 #include "db_param.h"
 #include "dbif.h"
@@ -363,8 +359,6 @@
     }
     LOG(log_debug, logtype_cnid, "Finished opening BerkeleyDB databases");
 
-<<<<<<< HEAD
-=======
     /* Downgrade db lock  */
     if (db_locked == LOCK_EXCL) {
         if (get_lock(LOCK_UNLOCK, NULL) != 0) {
@@ -378,13 +372,6 @@
     }
 
 
-    if (dbd_stamp(dbd) < 0) {
-        dbif_close(dbd);
-        exit(5);
-    }
-    LOG(log_maxdebug, logtype_cnid, "Finished checking database stamp");
-
->>>>>>> 74a8bf56
     if (comm_init(dbp, ctrlfd, clntfd) < 0) {
         dbif_close(dbd);
         exit(3);
