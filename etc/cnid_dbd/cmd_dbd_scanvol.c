/*
  Copyright (c) 2009 Frank Lahm <franklahm@gmail.com>

  This program is free software; you can redistribute it and/or modify
  it under the terms of the GNU General Public License as published by
  the Free Software Foundation; either version 2 of the License, or
  (at your option) any later version.

  This program is distributed in the hope that it will be useful,
  but WITHOUT ANY WARRANTY; without even the implied warranty of
  MERCHANTABILITY or FITNESS FOR A PARTICULAR PURPOSE.  See the
  GNU General Public License for more details.
*/

#ifdef HAVE_CONFIG_H
#include "config.h"
#endif /* HAVE_CONFIG_H */

#include <unistd.h>
#include <stdlib.h>
#include <sys/types.h>
#include <sys/stat.h>
#include <dirent.h>
#include <fcntl.h>
#include <string.h>
#include <errno.h>
#include <setjmp.h>

#include <atalk/adouble.h>
#include <atalk/unicode.h>
#include <atalk/volinfo.h>
#include <atalk/cnid_dbd_private.h>
#include <atalk/volume.h>
#include <atalk/ea.h>
#include <atalk/util.h>
#include <atalk/acl.h>

#include "cmd_dbd.h"
#include "dbif.h"
#include "db_param.h"
#include "dbd.h"

/* Some defines to ease code parsing */
#define ADDIR_OK (addir_ok == 0)
#define ADFILE_OK (adfile_ok == 0)


static struct volinfo *myvolinfo;
static char           cwdbuf[MAXPATHLEN+1];
static DBD            *dbd;
static DBD            *dbd_rebuild;
static dbd_flags_t    dbd_flags;
static char           stamp[CNID_DEV_LEN];
static char           *netatalk_dirs[] = {
    ".AppleDB",
    ".AppleDesktop",
    NULL
};
static char           *special_dirs[] = {
    ".zfs",
    NULL
};
static struct cnid_dbd_rqst rqst;
static struct cnid_dbd_rply rply;
static jmp_buf jmp;
static struct vol volume; /* fake it for ea_open */
static char pname[MAXPATHLEN] = "../";

/*
  Taken form afpd/desktop.c
*/
static char *utompath(char *upath)
{
    static char  mpath[ MAXPATHLEN + 2]; /* for convert_charset dest_len parameter +2 */
    char         *m, *u;
    uint16_t     flags = CONV_IGNORE | CONV_UNESCAPEHEX;
    size_t       outlen;

    if (!upath)
        return NULL;

    m = mpath;
    u = upath;
    outlen = strlen(upath);

    if ((myvolinfo->v_casefold & AFPVOL_UTOMUPPER))
        flags |= CONV_TOUPPER;
    else if ((myvolinfo->v_casefold & AFPVOL_UTOMLOWER))
        flags |= CONV_TOLOWER;

    if ((myvolinfo->v_flags & AFPVOL_EILSEQ)) {
        flags |= CONV__EILSEQ;
    }

    /* convert charsets */
    if ((size_t)-1 == ( outlen = convert_charset(myvolinfo->v_volcharset,
                                                 CH_UTF8_MAC,
                                                 myvolinfo->v_maccharset,
                                                 u, outlen, mpath, MAXPATHLEN, &flags)) ) {
        dbd_log( LOGSTD, "Conversion from %s to %s for %s failed.",
                 myvolinfo->v_volcodepage, myvolinfo->v_maccodepage, u);
        return NULL;
    }

    return(m);
}

/*
  Taken form afpd/desktop.c
*/
static char *mtoupath(char *mpath)
{
    static char  upath[ MAXPATHLEN + 2]; /* for convert_charset dest_len parameter +2 */
    char    *m, *u;
    size_t       inplen;
    size_t       outlen;
    u_int16_t    flags = 0;

    if (!mpath)
        return NULL;

    if ( *mpath == '\0' ) {
        return( "." );
    }

    /* set conversion flags */
    if (!(myvolinfo->v_flags & AFPVOL_NOHEX))
        flags |= CONV_ESCAPEHEX;
    if (!(myvolinfo->v_flags & AFPVOL_USEDOTS))
        flags |= CONV_ESCAPEDOTS;

    if ((myvolinfo->v_casefold & AFPVOL_MTOUUPPER))
        flags |= CONV_TOUPPER;
    else if ((myvolinfo->v_casefold & AFPVOL_MTOULOWER))
        flags |= CONV_TOLOWER;

    if ((myvolinfo->v_flags & AFPVOL_EILSEQ)) {
        flags |= CONV__EILSEQ;
    }

    m = mpath;
    u = upath;

    inplen = strlen(m);
    outlen = MAXPATHLEN;

    if ((size_t)-1 == (outlen = convert_charset(CH_UTF8_MAC,
                                                myvolinfo->v_volcharset,
                                                myvolinfo->v_maccharset,
                                                m, inplen, u, outlen, &flags)) ) {
        dbd_log( LOGSTD, "conversion from UTF8-MAC to %s for %s failed.",
                 myvolinfo->v_volcodepage, mpath);
        return NULL;
    }

    return( upath );
}

#if 0
/* 
   Check if "name" is pointing to
   a) an object inside the current volume (return 0)
   b) an object outside the current volume (return 1)
   Then stats the pointed to object and if it is a dir ors ADFLAGS_DIR to *adflags
   Return -1 on any serious error.
 */
static int check_symlink(const char *name, int *adflags)
{
    int cwd;
    ssize_t len;
    char pathbuf[MAXPATHLEN + 1];
    char *sep;
    struct stat st;

    if ((len = readlink(name, pathbuf, MAXPATHLEN)) == -1) {
        dbd_log(LOGSTD, "Error reading link info for '%s/%s': %s", 
                cwdbuf, name, strerror(errno));
        return -1;
    }
    pathbuf[len] = 0;

    if ((stat(pathbuf, &st)) != 0) {
        dbd_log(LOGSTD, "stat error '%s': %s", pathbuf, strerror(errno));
    }

    /* Remember cwd */
    if ((cwd = open(".", O_RDONLY)) < 0) {
        dbd_log(LOGSTD, "error opening cwd '%s': %s", cwdbuf, strerror(errno));
        return -1;
    }

    if (S_ISDIR(st.st_mode)) {
        *adflags |= ADFLAGS_DIR;
    } else { /* file */
        /* get basename from path */
        if ((sep = strrchr(pathbuf, '/')) == NULL)
            /* just a file at the same level */
            return 0;
        sep = 0; /* pathbuf now contains the directory*/
    }

    /* fchdir() to pathbuf so we can easily get its path with getcwd() */
    if ((chdir(pathbuf)) != 0) {
        dbd_log(LOGSTD, "Cant chdir to '%s': %s", pathbuf, strerror(errno));
        return -1;
    }

    if ((getcwd(pathbuf, MAXPATHLEN)) == NULL) {
        dbd_log(LOGSTD, "Cant get symlink'ed dir '%s/%s': %s", cwdbuf, pathbuf, strerror(errno));
        if ((fchdir(cwd)) != 0)
            /* We're foobared */
            longjmp(jmp, 1); /* this jumps back to cmd_dbd_scanvol() */
        return -1;
    }

    if ((fchdir(cwd)) != 0)
        /* We're foobared */
        longjmp(jmp, 1); /* this jumps back to cmd_dbd_scanvol() */

    /*
      We now have the symlink target dir as absoulte path in pathbuf
      and can compare it with the currents volume path
    */
    int i = 0;
    while (myvolinfo->v_path[i]) {
        if ((pathbuf[i] == 0) || (myvolinfo->v_path[i] != pathbuf[i])) {
            dbd_log( LOGDEBUG, "extra-share symlink '%s/%s', following", cwdbuf, name);
            return 1;
        }
        i++;
    }

    dbd_log( LOGDEBUG, "intra-share symlink '%s/%s', not following", cwdbuf, name);
    return 0;
}
#endif

/*
  Check for wrong encoding e.g. "." at the beginning is not CAP encoded (:2e) although volume is default !AFPVOL_USEDOTS.
  We do it by roundtripiping from volcharset to UTF8-MAC and back and then compare the result.
*/
static int check_name_encoding(char *uname)
{
    char *roundtripped;

    roundtripped = mtoupath(utompath(uname));
    if (!roundtripped) {
        dbd_log( LOGSTD, "Error checking encoding for '%s/%s'", cwdbuf, uname);
        return -1;
    }

    if ( STRCMP(uname, !=, roundtripped)) {
        dbd_log( LOGSTD, "Bad encoding for '%s/%s'", cwdbuf, uname);
        return -1;
    }

    return 0;
}

/*
  Check for netatalk special folders e.g. ".AppleDB" or ".AppleDesktop"
  Returns pointer to name or NULL.
*/
static const char *check_netatalk_dirs(const char *name)
{
    int c;

    for (c=0; netatalk_dirs[c]; c++) {
        if ((strcmp(name, netatalk_dirs[c])) == 0)
            return netatalk_dirs[c];
    }
    return NULL;
}

/*
  Check for special names
  Returns pointer to name or NULL.
*/
static const char *check_special_dirs(const char *name)
{
    int c;

    for (c=0; special_dirs[c]; c++) {
        if ((strcmp(name, special_dirs[c])) == 0)
            return special_dirs[c];
    }
    return NULL;
}

/*
  Check for .AppleDouble file, create if missing
*/
static int check_adfile(const char *fname, const struct stat *st)
{
    int ret, adflags;
    struct adouble ad;
    char *adname;

    if (dbd_flags & DBD_FLAGS_CLEANUP)
        return 0;

    if (S_ISREG(st->st_mode))
        adflags = 0;
    else
        adflags = ADFLAGS_DIR;

    adname = myvolinfo->ad_path(fname, adflags);

    if ((ret = access( adname, F_OK)) != 0) {
        if (errno != ENOENT) {
            dbd_log(LOGSTD, "Access error for ad-file '%s/%s': %s",
                    cwdbuf, adname, strerror(errno));
            return -1;
        }
        /* Missing. Log and create it */
        dbd_log(LOGSTD, "Missing AppleDouble file '%s/%s'", cwdbuf, adname);

        if (dbd_flags & DBD_FLAGS_SCAN)
            /* Scan only requested, dont change anything */
            return -1;

        /* Create ad file */
        ad_init(&ad, myvolinfo->v_adouble, myvolinfo->v_ad_options);

        if ((ret = ad_open_metadata( fname, adflags, O_CREAT, &ad)) != 0) {
            dbd_log( LOGSTD, "Error creating AppleDouble file '%s/%s': %s",
                     cwdbuf, adname, strerror(errno));

            return -1;
        }

        /* Set name in ad-file */
        ad_setname(&ad, utompath((char *)fname));
        ad_flush(&ad);
        ad_close_metadata(&ad);

        chown(adname, st->st_uid, st->st_gid);
        /* FIXME: should we inherit mode too here ? */
#if 0
        chmod(adname, st->st_mode);
#endif
    } else {
        ad_init(&ad, myvolinfo->v_adouble, myvolinfo->v_ad_options);
        if (ad_open_metadata( fname, adflags, O_RDONLY, &ad) != 0) {
            dbd_log( LOGSTD, "Error opening AppleDouble file for '%s/%s'", cwdbuf, fname);
            return -1;
        }
        ad_close_metadata(&ad);
    }
    return 0;
}

/* 
   Remove all files with file::EA* from adouble dir
*/
static void remove_eafiles(const char *name, struct ea *ea)
{
    DIR *dp = NULL;
    struct dirent *ep;
    char eaname[MAXPATHLEN];

    strlcpy(eaname, name, sizeof(eaname));
    if (strlcat(eaname, "::EA", sizeof(eaname)) >= sizeof(eaname)) {
        dbd_log(LOGSTD, "name too long: '%s/%s/%s'", cwdbuf, ADv2_DIRNAME, name);
        return;
    }

    if ((chdir(ADv2_DIRNAME)) != 0) {
        dbd_log(LOGSTD, "Couldn't chdir to '%s/%s': %s",
                cwdbuf, ADv2_DIRNAME, strerror(errno));
        return;
    }

    if ((dp = opendir(".")) == NULL) {
        dbd_log(LOGSTD, "Couldn't open the directory '%s/%s': %s",
                cwdbuf, ADv2_DIRNAME, strerror(errno));
        return;
    }

    while ((ep = readdir(dp))) {
        if (strstr(ep->d_name, eaname) != NULL) {
            dbd_log(LOGSTD, "Removing EA file: '%s/%s/%s'",
                    cwdbuf, ADv2_DIRNAME, ep->d_name);
            if ((unlink(ep->d_name)) != 0) {
                dbd_log(LOGSTD, "Error unlinking EA file '%s/%s/%s': %s",
                        cwdbuf, ADv2_DIRNAME, ep->d_name, strerror(errno));
            }
        } /* if */
    } /* while */

    if (dp)
        closedir(dp);

}

/*
  Check Extended Attributes files
*/
static int check_eafiles(const char *fname)
{
    unsigned int  count = 0;
    int ret = 0, remove;
    struct ea ea;
    struct stat st;
    char *eaname;

    if ((ret = ea_open(&volume, fname, EA_RDWR, &ea)) != 0) {
        if (errno == ENOENT)
            return 0;
        dbd_log(LOGSTD, "Error calling ea_open for file: %s/%s, removing EA files", cwdbuf, fname);
        if ( ! (dbd_flags & DBD_FLAGS_SCAN))
            remove_eafiles(fname, &ea);
        return -1;
    }

    /* Check all EAs */
    while (count < ea.ea_count) {        
        dbd_log(LOGDEBUG, "EA: %s", (*ea.ea_entries)[count].ea_name);
        remove = 0;

        eaname = ea_path(&ea, (*ea.ea_entries)[count].ea_name, 0);

        if (lstat(eaname, &st) != 0) {
            if (errno == ENOENT)
                dbd_log(LOGSTD, "Missing EA: %s/%s", cwdbuf, eaname);
            else
                dbd_log(LOGSTD, "Bogus EA: %s/%s", cwdbuf, eaname);
            remove = 1;
        } else if (st.st_size != (*ea.ea_entries)[count].ea_size) {
            dbd_log(LOGSTD, "Bogus EA: %s/%s, removing it...", cwdbuf, eaname);
            remove = 1;
            if ((unlink(eaname)) != 0)
                dbd_log(LOGSTD, "Error removing EA file '%s/%s': %s",
                        cwdbuf, eaname, strerror(errno));
        }

        if (remove) {
            /* Be CAREFUL here! This should do what ea_delentry does. ea_close relies on it !*/
            free((*ea.ea_entries)[count].ea_name);
            (*ea.ea_entries)[count].ea_name = NULL;
        }

        count++;
    } /* while */

    ea_close(&ea);
    return ret;
}

/*
  Check for .AppleDouble folder and .Parent, create if missing
*/
static int check_addir(int volroot)
{
    int addir_ok, adpar_ok;
    struct stat st;
    struct adouble ad;
    char *mname = NULL;

    if (dbd_flags & DBD_FLAGS_CLEANUP)
        return 0;

    /* Check for ad-dir */
    if ( (addir_ok = access(ADv2_DIRNAME, F_OK)) != 0) {
        if (errno != ENOENT) {
            dbd_log(LOGSTD, "Access error in directory %s: %s", cwdbuf, strerror(errno));
            return -1;
        }
        dbd_log(LOGSTD, "Missing %s for '%s'", ADv2_DIRNAME, cwdbuf);
    }

    /* Check for ".Parent" */
    if ( (adpar_ok = access(myvolinfo->ad_path(".", ADFLAGS_DIR), F_OK)) != 0) {
        if (errno != ENOENT) {
            dbd_log(LOGSTD, "Access error on '%s/%s': %s",
                    cwdbuf, myvolinfo->ad_path(".", ADFLAGS_DIR), strerror(errno));
            return -1;
        }
        dbd_log(LOGSTD, "Missing .AppleDouble/.Parent for '%s'", cwdbuf);
    }

    /* Is one missing ? */
    if ((addir_ok != 0) || (adpar_ok != 0)) {
        /* Yes, but are we only scanning ? */
        if (dbd_flags & DBD_FLAGS_SCAN) {
            /* Yes:  missing .Parent is not a problem, but missing ad-dir
               causes later checking of ad-files to fail. So we have to return appropiately */
            if (addir_ok != 0)
                return -1;
            else  /* (adpar_ok != 0) */
                return 0;
        }

        /* Create ad dir and set name */
        ad_init(&ad, myvolinfo->v_adouble, myvolinfo->v_ad_options);

        if (ad_open_metadata( ".", ADFLAGS_DIR, O_CREAT, &ad) != 0) {
            dbd_log( LOGSTD, "Error creating AppleDouble dir in %s: %s", cwdbuf, strerror(errno));
            return -1;
        }

        /* Get basename of cwd from cwdbuf */
        mname = utompath(strrchr(cwdbuf, '/') + 1);

        /* Update name in ad file */
        ad_setname(&ad, mname);
        ad_flush(&ad);
        ad_close_metadata(&ad);

        /* Inherit owner/group from "." to ".AppleDouble" and ".Parent" */
        if ((lstat(".", &st)) != 0) {
            dbd_log( LOGSTD, "Couldnt stat %s: %s", cwdbuf, strerror(errno));
            return -1;
        }
        chown(ADv2_DIRNAME, st.st_uid, st.st_gid);
        chown(myvolinfo->ad_path(".", ADFLAGS_DIR), st.st_uid, st.st_gid);
    }

    return 0;
}

/*
  Check if file cotains "::EA" and if it does check if its correspondig data fork exists.
  Returns:
  0 = name is not an EA file
  1 = name is an EA file and no problem was found
  -1 = name is an EA file and data fork is gone
 */
static int check_eafile_in_adouble(const char *name)
{
    int ret = 0;
    char *namep, *namedup = NULL;

    /* Check if this is an AFPVOL_EA_AD vol */
    if (myvolinfo->v_vfs_ea == AFPVOL_EA_AD) {
        /* Does the filename contain "::EA" ? */
        namedup = strdup(name);
        if ((namep = strstr(namedup, "::EA")) == NULL) {
            ret = 0;
            goto ea_check_done;
        } else {
            /* File contains "::EA" so it's an EA file. Check for data file  */

            /* Get string before "::EA" from EA filename */
            namep[0] = 0;
            strlcpy(pname + 3, namedup, sizeof(pname)); /* Prepends "../" */

            if ((access( pname, F_OK)) == 0) {
                ret = 1;
                goto ea_check_done;
            } else {
                ret = -1;
                if (errno != ENOENT) {
                    dbd_log(LOGSTD, "Access error for file '%s/%s': %s",
                            cwdbuf, name, strerror(errno));
                    goto ea_check_done;
                }

                /* Orphaned EA file*/
                dbd_log(LOGSTD, "Orphaned Extended Attribute file '%s/%s/%s'",
                        cwdbuf, ADv2_DIRNAME, name);

                if (dbd_flags & DBD_FLAGS_SCAN)
                    /* Scan only requested, dont change anything */
                    goto ea_check_done;

                if ((unlink(name)) != 0) {
                    dbd_log(LOGSTD, "Error unlinking orphaned Extended Attribute file '%s/%s/%s'",
                            cwdbuf, ADv2_DIRNAME, name);
                }
            } /* if (access) */
        } /* if strstr */
    } /* if AFPVOL_EA_AD */

ea_check_done:
    if (namedup)
        free(namedup);

    return ret;
}

/*
  Check files and dirs inside .AppleDouble folder:
  - remove orphaned files
  - bail on dirs
*/
static int read_addir(void)
{
    DIR *dp;
    struct dirent *ep;
    struct stat st;

    if ((chdir(ADv2_DIRNAME)) != 0) {
        dbd_log(LOGSTD, "Couldn't chdir to '%s/%s': %s",
                cwdbuf, ADv2_DIRNAME, strerror(errno));
        return -1;
    }

    if ((dp = opendir(".")) == NULL) {
        dbd_log(LOGSTD, "Couldn't open the directory '%s/%s': %s",
                cwdbuf, ADv2_DIRNAME, strerror(errno));
        return -1;
    }

    while ((ep = readdir(dp))) {
        /* Check if its "." or ".." */
        if (DIR_DOT_OR_DOTDOT(ep->d_name))
            continue;
        /* Skip ".Parent" */
        if (STRCMP(ep->d_name, ==, ".Parent"))
            continue;

        if ((lstat(ep->d_name, &st)) < 0) {
            dbd_log( LOGSTD, "Lost file or dir while enumeratin dir '%s/%s/%s', probably removed: %s",
                     cwdbuf, ADv2_DIRNAME, ep->d_name, strerror(errno));
            continue;
        }

        /* Check for dirs */
        if (S_ISDIR(st.st_mode)) {
            dbd_log( LOGSTD, "Unexpected directory '%s' in AppleDouble dir '%s/%s'",
                     ep->d_name, cwdbuf, ADv2_DIRNAME);
            continue;
        }

        /* Check if for orphaned and corrupt Extended Attributes file */
        if (check_eafile_in_adouble(ep->d_name) != 0)
            continue;

        /* Check for data file */
        strcpy(pname + 3, ep->d_name);
        if ((access( pname, F_OK)) != 0) {
            if (errno != ENOENT) {
                dbd_log(LOGSTD, "Access error for file '%s/%s': %s",
                        cwdbuf, pname, strerror(errno));
                continue;
            }
            /* Orphaned ad-file*/
            dbd_log(LOGSTD, "Orphaned AppleDoube file '%s/%s/%s'",
                    cwdbuf, ADv2_DIRNAME, ep->d_name);

            if (dbd_flags & DBD_FLAGS_SCAN)
                /* Scan only requested, dont change anything */
                continue;;

            if ((unlink(ep->d_name)) != 0) {
                dbd_log(LOGSTD, "Error unlinking orphaned AppleDoube file '%s/%s/%s'",
                        cwdbuf, ADv2_DIRNAME, ep->d_name);

            }
        }
    }

    if ((chdir("..")) != 0) {
        dbd_log(LOGSTD, "Couldn't chdir back to '%s' from AppleDouble dir: %s",
                cwdbuf, strerror(errno));
        /* This really is EOT! */
        longjmp(jmp, 1); /* this jumps back to cmd_dbd_scanvol() */
    }

    closedir(dp);

    return 0;
}

/*
  Check CNID for a file/dir, both from db and from ad-file.
  For detailed specs see intro.
*/
static cnid_t check_cnid(const char *name, cnid_t did, struct stat *st, int adfile_ok, int adflags)
{
    int ret;
    cnid_t db_cnid, ad_cnid;
    struct adouble ad;

    /* Get CNID from ad-file if volume is using AFPVOL_CACHE */
    ad_cnid = 0;
    if ( (myvolinfo->v_flags & AFPVOL_CACHE) && ADFILE_OK) {
        ad_init(&ad, myvolinfo->v_adouble, myvolinfo->v_ad_options);
        if (ad_open_metadata( name, adflags, O_RDWR, &ad) != 0) {
            
            if (dbd_flags & DBD_FLAGS_CLEANUP)
                return 0;

            dbd_log( LOGSTD, "Error opening AppleDouble file for '%s/%s': %s", cwdbuf, name, strerror(errno));
            return 0;
        }

        if (dbd_flags & DBD_FLAGS_FORCE) {
            ad_cnid = ad_forcegetid(&ad);
            /* This ensures the changed stamp is written */
            ad_setid( &ad, st->st_dev, st->st_ino, ad_cnid, did, stamp);
            ad_flush(&ad);
        }
        else
            ad_cnid = ad_getid(&ad, st->st_dev, st->st_ino, did, stamp);

        if (ad_cnid == 0)
            dbd_log( LOGSTD, "Bad CNID in adouble file of '%s/%s'", cwdbuf, name);
        else
            dbd_log( LOGDEBUG, "CNID from .AppleDouble file for '%s/%s': %u", cwdbuf, name, ntohl(ad_cnid));

        ad_close_metadata(&ad);
    }

    /* Get CNID from database */

    /* Prepare request data */
    memset(&rqst, 0, sizeof(struct cnid_dbd_rqst));
    memset(&rply, 0, sizeof(struct cnid_dbd_rply));
    rqst.did = did;
    rqst.cnid = ad_cnid;
    if ( ! (myvolinfo->v_flags & AFPVOL_NODEV))
        rqst.dev = st->st_dev;
    rqst.ino = st->st_ino;
    rqst.type = S_ISDIR(st->st_mode)?1:0;
    rqst.name = (char *)name;
    rqst.namelen = strlen(name);

    /* Query the database */
    ret = dbd_lookup(dbd, &rqst, &rply, (dbd_flags & DBD_FLAGS_SCAN) ? 1 : 0);
    dbif_txn_close(dbd, ret);
    if (rply.result == CNID_DBD_RES_OK) {
        db_cnid = rply.cnid;
    } else if (rply.result == CNID_DBD_RES_NOTFOUND) {
        if ( ! (dbd_flags & DBD_FLAGS_FORCE))
            dbd_log( LOGSTD, "No CNID for '%s/%s' in database", cwdbuf, name);
        db_cnid = 0;
    } else {
        dbd_log( LOGSTD, "Fatal error resolving '%s/%s'", cwdbuf, name);
        db_cnid = 0;
    }

    /* Compare results from both CNID searches */
    if (ad_cnid && db_cnid && (ad_cnid == db_cnid)) {
        /* Everything is fine */
        return db_cnid;
    } else if (ad_cnid && db_cnid && (ad_cnid != db_cnid)) {
        /* Mismatch ? Delete both from db and re-add data from file */
        dbd_log( LOGSTD, "CNID mismatch for '%s/%s', db: %u, ad-file: %u", cwdbuf, name, ntohl(db_cnid), ntohl(ad_cnid));
        if ( ! (dbd_flags & DBD_FLAGS_SCAN)) {
            rqst.cnid = db_cnid;
            ret = dbd_delete(dbd, &rqst, &rply, DBIF_CNID);
            dbif_txn_close(dbd, ret);

            rqst.cnid = ad_cnid;
            ret = dbd_delete(dbd, &rqst, &rply, DBIF_CNID);
            dbif_txn_close(dbd, ret);

            ret = dbd_rebuild_add(dbd, &rqst, &rply);
            dbif_txn_close(dbd, ret);
        }
        return ad_cnid;
    } else if (ad_cnid && (db_cnid == 0)) {
        /* in ad-file but not in db */
        if ( ! (dbd_flags & DBD_FLAGS_SCAN)) {
            /* Ensure the cnid from the ad-file is not already occupied by another file */
            dbd_log(LOGDEBUG, "Checking whether CNID %u from ad-file is occupied",
                    ntohl(ad_cnid));

            rqst.cnid = ad_cnid;
            ret = dbd_resolve(dbd, &rqst, &rply);
            if (ret == CNID_DBD_RES_OK) {
                /* Occupied! Choose another, update ad-file */
                ret = dbd_add(dbd, &rqst, &rply, 1);
                dbif_txn_close(dbd, ret);
                db_cnid = rply.cnid;
                dbd_log(LOGSTD, "New CNID for '%s/%s': %u", cwdbuf, name, ntohl(db_cnid));

                if ((myvolinfo->v_flags & AFPVOL_CACHE)
                    && ADFILE_OK
                    && ( ! (dbd_flags & DBD_FLAGS_SCAN))) {
                    dbd_log(LOGSTD, "Writing CNID data for '%s/%s' to AppleDouble file",
                            cwdbuf, name, ntohl(db_cnid));
                    ad_init(&ad, myvolinfo->v_adouble, myvolinfo->v_ad_options);
                    if (ad_open_metadata( name, adflags, O_RDWR, &ad) != 0) {
                        dbd_log(LOGSTD, "Error opening AppleDouble file for '%s/%s': %s",
                                cwdbuf, name, strerror(errno));
                        return 0;
                    }
                    ad_setid( &ad, st->st_dev, st->st_ino, db_cnid, did, stamp);
                    ad_flush(&ad);
                    ad_close_metadata(&ad);
                }
                return db_cnid;
            }

            dbd_log(LOGDEBUG, "CNID rebuild add '%s/%s' with CNID from ad-file %u",
                    cwdbuf, name, ntohl(ad_cnid));
            rqst.cnid = ad_cnid;
            ret = dbd_rebuild_add(dbd, &rqst, &rply);
            dbif_txn_close(dbd, ret);
        }
        return ad_cnid;
    } else if ((db_cnid == 0) && (ad_cnid == 0)) {
        /* No CNID at all, we clearly have to allocate a fresh one... */
        /* Note: the next test will use this new CNID too! */
        if ( ! (dbd_flags & DBD_FLAGS_SCAN)) {
            /* add to db */
            ret = dbd_add(dbd, &rqst, &rply, 1);
            dbif_txn_close(dbd, ret);
            db_cnid = rply.cnid;
            dbd_log(LOGSTD, "New CNID for '%s/%s': %u", cwdbuf, name, ntohl(db_cnid));
        }
    }

    if ((ad_cnid == 0) && db_cnid) {
        /* in db but zeroID in ad-file, write it to ad-file if AFPVOL_CACHE */
        if ((myvolinfo->v_flags & AFPVOL_CACHE) && ADFILE_OK) {
            if ( ! (dbd_flags & DBD_FLAGS_SCAN)) {
                dbd_log(LOGSTD, "Writing CNID data for '%s/%s' to AppleDouble file",
                        cwdbuf, name, ntohl(db_cnid));
                ad_init(&ad, myvolinfo->v_adouble, myvolinfo->v_ad_options);
                if (ad_open_metadata( name, adflags, O_RDWR, &ad) != 0) {
                    dbd_log(LOGSTD, "Error opening AppleDouble file for '%s/%s': %s",
                            cwdbuf, name, strerror(errno));
                    return 0;
                }
                ad_setid( &ad, st->st_dev, st->st_ino, db_cnid, did, stamp);
                ad_flush(&ad);
                ad_close_metadata(&ad);
            }
        }
        return db_cnid;
    }

    return 0;
}

/*
  This is called recursively for all dirs.
  volroot=1 means we're in the volume root dir, 0 means we aren't.
  We use this when checking for netatalk private folders like .AppleDB.
  did is our parents CNID.
*/
static int dbd_readdir(int volroot, cnid_t did)
{
    int cwd, ret = 0, adflags, adfile_ok, addir_ok, encoding_ok;
    cnid_t cnid = 0;
    const char *name;
    DIR *dp;
    struct dirent *ep;
    static struct stat st;      /* Save some stack space */

    /* Check again for .AppleDouble folder, check_adfile also checks/creates it */
    if ((addir_ok = check_addir(volroot)) != 0)
        if ( ! (dbd_flags & DBD_FLAGS_SCAN))
            /* Fatal on rebuild run, continue if only scanning ! */
            return -1;

    /* Check AppleDouble files in AppleDouble folder, but only if it exists or could be created */
    if (ADDIR_OK)
        if ((read_addir()) != 0)
            if ( ! (dbd_flags & DBD_FLAGS_SCAN))
                /* Fatal on rebuild run, continue if only scanning ! */
                return -1;

    if ((dp = opendir (".")) == NULL) {
        dbd_log(LOGSTD, "Couldn't open the directory: %s",strerror(errno));
        return -1;
    }

    while ((ep = readdir (dp))) {
        /* Check if we got a termination signal */
        if (alarmed)
            longjmp(jmp, 1); /* this jumps back to cmd_dbd_scanvol() */

        /* Check if its "." or ".." */
        if (DIR_DOT_OR_DOTDOT(ep->d_name))
            continue;

        /* Check for netatalk special folders e.g. ".AppleDB" or ".AppleDesktop" */
        if ((name = check_netatalk_dirs(ep->d_name)) != NULL) {
            if (! volroot)
                dbd_log(LOGSTD, "Nested %s in %s", name, cwdbuf);
            continue;
        }

        /* Check for special folders in volume root e.g. ".zfs" */
        if (volroot) {
            if ((name = check_special_dirs(ep->d_name)) != NULL) {
                dbd_log(LOGSTD, "Ignoring special dir \"%s\"", name);
                continue;
            }
        }

        /* Skip .AppleDouble dir in this loop */
        if (STRCMP(ep->d_name, == , ADv2_DIRNAME))
            continue;

        if ((ret = lstat(ep->d_name, &st)) < 0) {
            dbd_log( LOGSTD, "Lost file while reading dir '%s/%s', probably removed: %s",
                     cwdbuf, ep->d_name, strerror(errno));
            continue;
        }
        
        switch (st.st_mode & S_IFMT) {
        case S_IFREG:
            adflags = 0;
            break;
        case S_IFDIR:
            adflags = ADFLAGS_DIR;
            break;
        case S_IFLNK:
            dbd_log(LOGDEBUG, "Ignoring symlink %s/%s", cwdbuf, ep->d_name);
#if 0
            ret = check_symlink(ep->d_name, &adflags);
            if (ret == 1)
                break;
            if (ret == -1)
                dbd_log(LOGSTD, "Error checking symlink %s/%s", cwdbuf, ep->d_name);
#endif
            continue;
        default:
            dbd_log(LOGSTD, "Bad filetype: %s/%s", cwdbuf, ep->d_name);
            if ( ! (dbd_flags & DBD_FLAGS_SCAN)) {
                if ((unlink(ep->d_name)) != 0) {
                    dbd_log(LOGSTD, "Error removing: %s/%s: %s", cwdbuf, ep->d_name, strerror(errno));
                }
            }
            continue;
        }

        /**************************************************************************
           Statistics
         **************************************************************************/
        static unsigned long long statcount = 0;
        static time_t t = 0;

        if (t == 0)
            t = time(NULL);

        statcount++;
        if ((statcount % 10000) == 0) {
            if (dbd_flags & DBD_FLAGS_STATS)            
                dbd_log(LOGSTD, "Scanned: %10llu, time: %10llu s",
                        statcount, (unsigned long long)(time(NULL) - t));
        }

        /**************************************************************************
           Tests
        **************************************************************************/

        /* Check encoding */
        if ( -1 == (encoding_ok = check_name_encoding(ep->d_name)) ) {
            /* If its a file: skipp all other tests now ! */
            /* For dirs we could try to get a CNID for it and recurse, but currently I prefer not to */
            continue;
        }

        /* Check for appledouble file, create if missing, but only if we have addir */
        adfile_ok = -1;
        if (ADDIR_OK)
            adfile_ok = check_adfile(ep->d_name, &st);

        if ( ! nocniddb) {
            /* Check CNIDs */
            cnid = check_cnid(ep->d_name, did, &st, adfile_ok, adflags);

            /* Now add this object to our rebuild dbd */
            if (cnid) {
                rqst.cnid = rply.cnid;
                ret = dbd_rebuild_add(dbd_rebuild, &rqst, &rply);
                dbif_txn_close(dbd_rebuild, ret);
                if (rply.result != CNID_DBD_RES_OK) {
                    dbd_log( LOGDEBUG, "Fatal error adding CNID: %u for '%s/%s' to in-memory rebuild-db",
                             cnid, cwdbuf, ep->d_name);
                    longjmp(jmp, 1); /* this jumps back to cmd_dbd_scanvol() */
                }
            }
        }

        /* Check EA files */
        if (myvolinfo->v_vfs_ea == AFPVOL_EA_AD)
            check_eafiles(ep->d_name);

        /**************************************************************************
          Recursion
        **************************************************************************/
        if (S_ISDIR(st.st_mode) && (cnid || nocniddb)) { /* If we have no cnid for it we cant recur */
            strcat(cwdbuf, "/");
            strcat(cwdbuf, ep->d_name);
            dbd_log( LOGDEBUG, "Entering directory: %s", cwdbuf);
            if (-1 == (cwd = open(".", O_RDONLY))) {
                dbd_log( LOGSTD, "Cant open directory '%s': %s", cwdbuf, strerror(errno));
                continue;
            }
            if (0 != chdir(ep->d_name)) {
                dbd_log( LOGSTD, "Cant chdir to directory '%s': %s", cwdbuf, strerror(errno));
                close(cwd);
                continue;
            }

            ret = dbd_readdir(0, cnid);

            fchdir(cwd);
            close(cwd);
            *(strrchr(cwdbuf, '/')) = 0;
            if (ret < 0)
                continue;
        }
    }

    /*
      Use results of previous checks
    */

    closedir(dp);
    return ret;
}

static int scanvol(struct volinfo *vi, dbd_flags_t flags)
{
    /* Dont scanvol on no-appledouble vols */
    if (vi->v_flags & AFPVOL_NOADOUBLE) {
        dbd_log( LOGSTD, "Volume without AppleDouble support: skipping volume scanning.");
        return 0;
    }

    /* Make this stuff accessible from all funcs easily */
    myvolinfo = vi;
    dbd_flags = flags;

    /* Init a fake struct vol with just enough so we can call ea_open and friends */
    volume.v_adouble = AD_VERSION2;
    volume.v_vfs_ea = myvolinfo->v_vfs_ea;
    initvol_vfs(&volume);

    /* Run with umask 0 */
    umask(0);

    /* Remove trailing slash from volume, chdir to vol */
    if (myvolinfo->v_path[strlen(myvolinfo->v_path) - 1] == '/')
        myvolinfo->v_path[strlen(myvolinfo->v_path) - 1] = 0;
    strcpy(cwdbuf, myvolinfo->v_path);
    chdir(myvolinfo->v_path);

    /* Start recursion */
    if (dbd_readdir(1, htonl(2)) < 0)  /* 2 = volumeroot CNID */
        return -1;

    return 0;
}

/*
  Remove all CNIDs from dbd that are not in dbd_rebuild
*/
static void delete_orphaned_cnids(DBD *dbd, DBD *dbd_rebuild, dbd_flags_t flags)
{
    int ret = 0, deleted = 0;
    cnid_t dbd_cnid = 0, rebuild_cnid = 0;
    struct cnid_dbd_rqst rqst;
    struct cnid_dbd_rply rply;

    /* jump over rootinfo key */
    if ( dbif_idwalk(dbd, &dbd_cnid, 0) != 1)
        return;
    if ( dbif_idwalk(dbd_rebuild, &rebuild_cnid, 0) != 1)
        return;

    /* Get first id from dbd_rebuild */
    if ((dbif_idwalk(dbd_rebuild, &rebuild_cnid, 0)) == -1)
        return;

    /* Start main loop through dbd: get CNID from dbd */
    while ((dbif_idwalk(dbd, &dbd_cnid, 0)) == 1) {
        /* Check if we got a termination signal */
        if (alarmed)
            longjmp(jmp, 1); /* this jumps back to cmd_dbd_scanvol() */

        if (deleted > 1000) {
            deleted = 0;
            if (dbif_txn_checkpoint(dbd, 0, 0, 0) < 0) {
                dbd_log(LOGSTD, "Error checkpointing!");
                goto cleanup;
            }
        }

        /* This should be the normal case: CNID is in both dbs */
        if (dbd_cnid == rebuild_cnid) {
            /* Get next CNID from rebuild db */
            if ((ret = dbif_idwalk(dbd_rebuild, &rebuild_cnid, 0)) == -1) {
                /* Some error */
                goto cleanup;
            } else if (ret == 0) {
                /* end of rebuild_cnid, delete all remaining CNIDs from dbd */
                while ((dbif_idwalk(dbd, &dbd_cnid, 0)) == 1) {
                    dbd_log(LOGSTD, "Orphaned CNID in database: %u", dbd_cnid);
                    if ( ! (dbd_flags & DBD_FLAGS_SCAN)) {
                        rqst.cnid = htonl(dbd_cnid);
                        if ((ret = dbd_delete(dbd, &rqst, &rply, DBIF_CNID)) == -1) {
                            dbd_log(LOGSTD, "Error deleting CNID %u", dbd_cnid);
                            (void)dbif_txn_abort(dbd);
                            goto cleanup;
                        }
                        
                        dbif_txn_close(dbd, ret);
                        deleted++;
                    }
                    /* Check if we got a termination signal */
                    if (alarmed)
                        longjmp(jmp, 1); /* this jumps back to cmd_dbd_scanvol() */
                }
                return;
            } else
                /* Normal case (ret=1): continue while loop */
                continue;
        }

        if (dbd_cnid < rebuild_cnid) {
            /* CNID is orphaned -> delete */
            dbd_log(LOGSTD, "One orphaned CNID in database: %u.", dbd_cnid);
            if ( ! (dbd_flags & DBD_FLAGS_SCAN)) {
                rqst.cnid = htonl(dbd_cnid);
                if ((ret = dbd_delete(dbd, &rqst, &rply, DBIF_CNID)) == -1) {
                    dbd_log(LOGSTD, "Error deleting CNID %u", dbd_cnid);
                    (void)dbif_txn_abort(dbd);
                    goto cleanup;
                }
                dbif_txn_close(dbd, ret);
                deleted++;
            }
            continue;
        }

        if (dbd_cnid > rebuild_cnid) {
            dbd_log(LOGSTD, "Ghost CNID: %u. This is fatal! Dumping rebuild db:\n", rebuild_cnid);
            dbif_dump(dbd_rebuild, 0);
            dbd_log(LOGSTD, "Send this dump and a `dbd -d ...` dump to the Netatalk Dev team!");
            dbif_txn_close(dbd, ret);
            dbif_idwalk(dbd, NULL, 1); /* Close cursor */
            dbif_idwalk(dbd_rebuild, NULL, 1); /* Close cursor */
            goto cleanup;
        }
    } /* while ((dbif_idwalk(dbd, &dbd_cnid, 0)) == 1) */

cleanup:
    dbif_idwalk(dbd, NULL, 1); /* Close cursor */
    dbif_idwalk(dbd_rebuild, NULL, 1); /* Close cursor */
    return;
}

static const char *get_tmpdb_path(void)
{
    pid_t pid = getpid();
    static char path[MAXPATHLEN];
    snprintf(path, MAXPATHLEN, "/tmp/tmpdb-dbd.%u", pid);
    if (mkdir(path, 0755) != 0)
        return NULL;
    return path;
}

/*
  Main func called from cmd_dbd.c
*/
int cmd_dbd_scanvol(DBD *dbd_ref, struct volinfo *vi, dbd_flags_t flags)
{
    int ret = 0;
    struct db_param db_param = { 0 };
    const char *tmpdb_path = NULL;

    /* Set cachesize for in-memory rebuild db */
    db_param.cachesize = 256 * 1024 * 1024; /* 128 MB */

    /* Make it accessible for all funcs */
    dbd = dbd_ref;

    /* We only support unicode volumes ! */
    if ( vi->v_volcharset != CH_UTF8) {
        dbd_log( LOGSTD, "Not a Unicode volume: %s, %u != %u", vi->v_volcodepage, vi->v_volcharset, CH_UTF8);
        return -1;
    }

    if (! nocniddb) {
        /* Get volume stamp */
        dbd_getstamp(dbd, &rqst, &rply);
        if (rply.result != CNID_DBD_RES_OK)
            goto exit;
        memcpy(stamp, rply.name, CNID_DEV_LEN);

        /* open/create rebuild dbd, copy rootinfo key */
        tmpdb_path = get_tmpdb_path();
        if (NULL == (dbd_rebuild = dbif_init(tmpdb_path, "cnid2.db"))) {
            ret = -1;
            goto exit;
        }

        if (dbif_env_open(dbd_rebuild,
                          &db_param,
                          DB_CREATE | DB_INIT_LOCK | DB_INIT_LOG | DB_INIT_MPOOL | DB_INIT_TXN) < 0) {
            dbd_log(LOGSTD, "error opening tmp database!");
            goto exit;
        }

        if (0 != (dbif_open(dbd_rebuild, NULL, 0))) {
            ret = -1;
            goto exit;
        }

        if (0 != (dbif_copy_rootinfokey(dbd, dbd_rebuild))) {
            ret = -1;
            goto exit;
        }
    }

    if (setjmp(jmp) != 0) {
        ret = 0;                /* Got signal, jump from dbd_readdir */
        goto exit;              
    }

    /* scanvol */
<<<<<<< HEAD
    if ( (scanvol(vi, flags)) != 0)
        return -1;
=======
    if ( (scanvol(volinfo, flags)) != 0) {
        ret = -1;
        goto exit;
    }
>>>>>>> 35ac050e

    if (! nocniddb) {
        /* We can only do this in exclusive mode, otherwise we might delete CNIDs added from
           other clients in between our pass 1 and 2 */
        if (flags & DBD_FLAGS_EXCL)
            delete_orphaned_cnids(dbd, dbd_rebuild, flags);
    }

exit:
    if (dbd_rebuild) {
        dbd_log(LOGDEBUG, "Closing tmp db");
        dbif_close(dbd_rebuild);
#if 0
        if (tmpdb_path) {
            char cmd[8 + MAXPATHLEN];
            snprintf(cmd, 8 + MAXPATHLEN, "rm -f %s/*", tmpdb_path);
            dbd_log( LOGDEBUG, "Removing temp database '%s'", tmpdb_path);
            system(cmd);
            snprintf(cmd, 8 + MAXPATHLEN, "rmdir %s", tmpdb_path);
            system(cmd);
        }        
#endif
    }
    return ret;
}<|MERGE_RESOLUTION|>--- conflicted
+++ resolved
@@ -1209,15 +1209,10 @@
     }
 
     /* scanvol */
-<<<<<<< HEAD
-    if ( (scanvol(vi, flags)) != 0)
-        return -1;
-=======
     if ( (scanvol(volinfo, flags)) != 0) {
         ret = -1;
         goto exit;
     }
->>>>>>> 35ac050e
 
     if (! nocniddb) {
         /* We can only do this in exclusive mode, otherwise we might delete CNIDs added from
