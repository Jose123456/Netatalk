# Makefile.am for etc/afpd/

pkgconfdir = @PKGCONFDIR@

sbin_PROGRAMS = afpd
noinst_PROGRAMS = hash fce

afpd_SOURCES = \
	afp_asp.c \
	afp_avahi.c \
	afp_config.c \
	afp_dsi.c \
	afp_options.c \
	afp_util.c \
	afp_zeroconf.c \
	afprun.c \
	afs.c \
	appl.c \
	auth.c \
	catsearch.c \
	desktop.c \
	dircache.c \
	directory.c \
	enumerate.c \
	extattrs.c \
	fce_api.c \
	fce_util.c \
	file.c \
	filedir.c \
	fork.c \
	gettok.c \
	hash.c \
	main.c \
	mangle.c \
	messages.c  \
	nfsquota.c \
	ofork.c \
	quota.c \
	status.c \
	switch.c \
	uam.c \
	uid.c \
	unix.c \
	volume.c

afpd_LDADD =  \
	$(top_builddir)/libatalk/cnid/libcnid.la \
	$(top_builddir)/libatalk/libatalk.la \
	@LIBGCRYPT_LIBS@ @ZEROCONF_LIBS@ @QUOTA_LIBS@ @SLP_LIBS@ @WRAP_LIBS@ @LIBADD_DL@ @ACL_LIBS@ @PTHREAD_LIBS@

afpd_LDFLAGS = -export-dynamic 

afpd_CFLAGS = \
	-I$(top_srcdir)/include \
	-I$(top_srcdir)/sys \
	@SLP_CFLAGS@ @ZEROCONF_CFLAGS@ \
	-DAPPLCNAME \
	-DSERVERTEXT=\"$(SERVERTEXT)/\" \
	-D_PATH_AFPDDEFVOL=\"$(pkgconfdir)/AppleVolumes.default\" \
	-D_PATH_AFPDSYSVOL=\"$(pkgconfdir)/AppleVolumes.system\" \
	-D_PATH_AFPDPWFILE=\"$(pkgconfdir)/afppasswd\" \
	-D_PATH_AFPDCONF=\"$(pkgconfdir)/afpd.conf\" \
	-D_PATH_AFPDSIGCONF=\"$(pkgconfdir)/afp_signature.conf\" \
	-D_PATH_AFPDUAMPATH=\"$(UAMS_PATH)/\" \
	-D_PATH_ACL_LDAPCONF=\"$(pkgconfdir)/afp_ldap.conf\" \
	-D_PATH_AFPDUUIDCONF=\"$(pkgconfdir)/afp_voluuid.conf\"

if HAVE_ACLS
afpd_SOURCES += acls.c
endif


<<<<<<< HEAD
noinst_HEADERS = auth.h afp_config.h desktop.h directory.h file.h \
	 filedir.h fork.h icon.h mangle.h misc.h status.h switch.h \
=======
noinst_HEADERS = auth.h afp_config.h desktop.h directory.h fce_api_internal.h file.h \
	 filedir.h fork.h globals.h icon.h mangle.h misc.h status.h switch.h \
>>>>>>> 50e61079
	 uam_auth.h uid.h unix.h volume.h hash.h acls.h acl_mappings.h extattrs.h \
	 dircache.h afp_zeroconf.h afp_avahi.h

hash_SOURCES = hash.c
hash_CFLAGS = -DKAZLIB_TEST_MAIN -I$(top_srcdir)/include

fce_SOURCES = fce_api.c fce_util.c
fce_CFLAGS = -DFCE_TEST_MAIN -I$(top_srcdir)/include
fce_LDADD = $(top_builddir)/libatalk/libatalk.la<|MERGE_RESOLUTION|>--- conflicted
+++ resolved
@@ -70,13 +70,8 @@
 endif
 
 
-<<<<<<< HEAD
 noinst_HEADERS = auth.h afp_config.h desktop.h directory.h file.h \
 	 filedir.h fork.h icon.h mangle.h misc.h status.h switch.h \
-=======
-noinst_HEADERS = auth.h afp_config.h desktop.h directory.h fce_api_internal.h file.h \
-	 filedir.h fork.h globals.h icon.h mangle.h misc.h status.h switch.h \
->>>>>>> 50e61079
 	 uam_auth.h uid.h unix.h volume.h hash.h acls.h acl_mappings.h extattrs.h \
 	 dircache.h afp_zeroconf.h afp_avahi.h
 
