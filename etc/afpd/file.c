--- conflicted
+++ resolved
@@ -748,14 +748,10 @@
 createfile_iderr:
     ad_flush(&ad);
     ad_close(&ad, ADFLAGS_DF|ADFLAGS_HF );
-<<<<<<< HEAD
-    fce_register_new_file(s_path);
+    fce_register(FCE_FILE_CREATE, fullpathname(upath), NULL, fce_file);
     sl_index_file(path);
-=======
-    fce_register(FCE_FILE_CREATE, fullpathname(upath), NULL, fce_file);
 
 createfile_done:
->>>>>>> 815ef35a
     curdir->d_offcnt++;
     setvoltime(obj, vol );
 
