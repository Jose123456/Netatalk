--- conflicted
+++ resolved
@@ -722,12 +722,7 @@
     }
 
     path = s_path->m_name;
-<<<<<<< HEAD
     ad_setname(&ad, path);
-    ad_flush(&ad);
-    ad_close(&ad, ADFLAGS_DF|ADFLAGS_HF );
-=======
-    ad_setname(adp, path);
 
     struct stat st;
     if (lstat(upath, &st) != 0) {
@@ -739,9 +734,8 @@
 
     (void)get_id(vol, adp, &st, dir->d_did, upath, strlen(upath));
 
-    ad_flush( adp);
-    ad_close( adp, ADFLAGS_DF|ADFLAGS_HF );
->>>>>>> af898e14
+    ad_flush(&ad);
+    ad_close(&ad, ADFLAGS_DF|ADFLAGS_HF );
 
 createfile_done:
     curdir->offcnt++;
