/*
 * Copyright (c) 1999 Adrian Sun (asun@zoology.washington.edu)
 * Copyright (c) 1990,1993 Regents of The University of Michigan.
 * All Rights Reserved.  See COPYRIGHT.
 *
 * modified from main.c. this handles afp over tcp.
 */

#ifdef HAVE_CONFIG_H
#include "config.h"
#endif /* HAVE_CONFIG_H */

#include <stdio.h>
#include <stdlib.h>
#include <signal.h>
#include <string.h>
#include <errno.h>
#ifdef HAVE_UNISTD_H
#include <unistd.h>
#endif /* HAVE_UNISTD_H */
#include <sys/socket.h>
#include <sys/time.h>
#ifdef HAVE_SYS_STAT_H
#include <sys/stat.h>
#endif /* HAVE_SYS_STAT_H */
#include <netinet/in.h>
#include <netinet/tcp.h>
#include <arpa/inet.h>
#include <setjmp.h>
#include <time.h>

#include <atalk/logger.h>
#include <atalk/dsi.h>
#include <atalk/compat.h>
#include <atalk/util.h>
#include <atalk/uuid.h>
#include <atalk/paths.h>
#include <atalk/server_ipc.h>
#include <atalk/fce_api.h>
#include <atalk/globals.h>
#include <atalk/netatalk_conf.h>

#include "switch.h"
#include "auth.h"
#include "fork.h"
#include "dircache.h"

#ifndef SOL_TCP
#define SOL_TCP IPPROTO_TCP
#endif

/* 
 * We generally pass this from afp_over_dsi to all afp_* funcs, so it should already be
 * available everywhere. Unfortunately some funcs (eg acltoownermode) need acces to it
 * but are deeply nested in the function chain with the caller already without acces to it.
 * Changing this would require adding a reference to the caller which itself might be
 * called in many places (eg acltoownermode is called from accessmode).
 * The only sane way out is providing a copy of it here:
 */
AFPObj *AFPobj = NULL;

typedef struct {
    uint16_t DSIreqID;
    uint8_t  AFPcommand;
    uint32_t result;
} rc_elem_t;

/*
 * AFP replay cache:
 * - fix sized array
 * - indexed just by taking DSIreqID mod REPLAYCACHE_SIZE
 */
static rc_elem_t replaycache[REPLAYCACHE_SIZE];

static sigjmp_buf recon_jmp;
static void afp_dsi_close(AFPObj *obj)
{
<<<<<<< HEAD
    DSI *dsi = obj->dsi;

=======
    DSI *dsi = obj->handle;
    sigset_t sigs;
    
>>>>>>> a617cea7
    close(obj->ipc_fd);
    obj->ipc_fd = -1;

    /* we may have been called from a signal handler caught when afpd was running
     * as uid 0, that's the wrong user for volume's prexec_close scripts if any,
     * restore our login user
     */
    if (geteuid() != obj->uid) {
        if (seteuid( obj->uid ) < 0) {
            LOG(log_error, logtype_afpd, "can't seteuid(%u) back %s: uid: %u, euid: %u", 
                obj->uid, strerror(errno), getuid(), geteuid());
            exit(EXITERR_SYS);
        }
    }

<<<<<<< HEAD
    close_all_vol(obj);
    if (obj->logout)
=======
    close_all_vol();

    if (obj->logout) {
        /* Block sigs, PAM/systemd/whoever might send us a SIG??? in (*obj->logout)() -> pam_close_session() */
        sigfillset(&sigs);
        pthread_sigmask(SIG_BLOCK, &sigs, NULL);
>>>>>>> a617cea7
        (*obj->logout)();
    }

    LOG(log_note, logtype_afpd, "AFP statistics: %.2f KB read, %.2f KB written",
        dsi->read_count/1024.0, dsi->write_count/1024.0);
    log_dircache_stat();

    dsi_close(dsi);
}

/* -------------------------------
 * SIGTERM
 * a little bit of code duplication. 
 */
static void afp_dsi_die(int sig)
{
    DSI *dsi = (DSI *)AFPobj->dsi;

    if (dsi->flags & DSI_RECONINPROG) {
        /* Primary reconnect succeeded, got SIGTERM from afpd parent */
        dsi->flags &= ~DSI_RECONINPROG;
        return; /* this returns to afp_disconnect */
    }

    if (dsi->flags & DSI_DISCONNECTED) {
        LOG(log_note, logtype_afpd, "Disconnected session terminating");
        exit(0);
    }

    dsi_attention(AFPobj->dsi, AFPATTN_SHUTDOWN);
    afp_dsi_close(AFPobj);
   if (sig) /* if no signal, assume dieing because logins are disabled &
                don't log it (maintenance mode)*/
        LOG(log_info, logtype_afpd, "Connection terminated");
    if (sig == SIGTERM || sig == SIGALRM) {
        exit( 0 );
    }
    else {
        exit(sig);
    }
}

/* SIGQUIT handler */
static void ipc_reconnect_handler(int sig _U_)
{
    DSI *dsi = (DSI *)AFPobj->dsi;

    if (reconnect_ipc(AFPobj) != 0) {
        LOG(log_error, logtype_afpd, "ipc_reconnect_handler: failed IPC reconnect");
        afp_dsi_close(AFPobj);
        exit(EXITERR_SYS);        
    }

    if (ipc_child_write(AFPobj->ipc_fd, IPC_GETSESSION, AFPobj->sinfo.clientid_len, AFPobj->sinfo.clientid) != 0) {
        LOG(log_error, logtype_afpd, "ipc_reconnect_handler: failed IPC ID resend");
        afp_dsi_close(AFPobj);
        exit(EXITERR_SYS);        
    }
    LOG(log_note, logtype_afpd, "ipc_reconnect_handler: IPC reconnect done");
}

/* SIGURG handler (primary reconnect) */
static void afp_dsi_transfer_session(int sig _U_)
{
    uint16_t dsiID;
    int socket;
    DSI *dsi = (DSI *)AFPobj->dsi;

    LOG(log_debug, logtype_afpd, "afp_dsi_transfer_session: got SIGURG, trying to receive session");

    if (readt(AFPobj->ipc_fd, &dsiID, 2, 0, 2) != 2) {
        LOG(log_error, logtype_afpd, "afp_dsi_transfer_session: couldn't receive DSI id, goodbye");
        afp_dsi_close(AFPobj);
        exit(EXITERR_SYS);
    }

    if ((socket = recv_fd(AFPobj->ipc_fd, 1)) == -1) {
        LOG(log_error, logtype_afpd, "afp_dsi_transfer_session: couldn't receive session fd, goodbye");
        afp_dsi_close(AFPobj);
        exit(EXITERR_SYS);
    }

    LOG(log_debug, logtype_afpd, "afp_dsi_transfer_session: received socket fd: %i", socket);

    dsi->proto_close(dsi);
    dsi->socket = socket;
    dsi->flags = DSI_RECONSOCKET;
    dsi->datalen = 0;
    dsi->eof = dsi->start = dsi->buffer;
    dsi->in_write = 0;
    dsi->header.dsi_requestID = dsiID;
    dsi->header.dsi_command = DSIFUNC_CMD;

    /*
     * The session transfer happens in the middle of FPDisconnect old session, thus we
     * have to send the reply now.
     */
    if (!dsi_cmdreply(dsi, AFP_OK)) {
        LOG(log_error, logtype_afpd, "dsi_cmdreply: %s", strerror(errno) );
        afp_dsi_close(AFPobj);
        exit(EXITERR_CLNT);
    }

    LOG(log_note, logtype_afpd, "afp_dsi_transfer_session: succesfull primary reconnect");
    /* 
     * Now returning from this signal handler return to dsi_receive which should start
     * reading/continuing from the connected socket that was passed via the parent from
     * another session. The parent will terminate that session.
     */
    siglongjmp(recon_jmp, 1);
}

/* ------------------- */
static void afp_dsi_timedown(int sig _U_)
{
    struct sigaction	sv;
    struct itimerval	it;
    DSI                 *dsi = (DSI *)AFPobj->dsi;
    dsi->flags |= DSI_DIE;
    /* shutdown and don't reconnect. server going down in 5 minutes. */
    setmessage("The server is going down for maintenance.");
    if (dsi_attention(AFPobj->dsi, AFPATTN_SHUTDOWN | AFPATTN_NORECONNECT |
                  AFPATTN_MESG | AFPATTN_TIME(5)) < 0) {
        DSI *dsi = (DSI *)AFPobj->dsi;
        dsi->down_request = 1;
    }                  

    it.it_interval.tv_sec = 0;
    it.it_interval.tv_usec = 0;
    it.it_value.tv_sec = 300;
    it.it_value.tv_usec = 0;

    if ( setitimer( ITIMER_REAL, &it, NULL ) < 0 ) {
        LOG(log_error, logtype_afpd, "afp_timedown: setitimer: %s", strerror(errno) );
        afp_dsi_die(EXITERR_SYS);
    }
    memset(&sv, 0, sizeof(sv));
    sv.sa_handler = afp_dsi_die;
    sigemptyset( &sv.sa_mask );
    sigaddset(&sv.sa_mask, SIGHUP);
    sigaddset(&sv.sa_mask, SIGTERM);
    sv.sa_flags = SA_RESTART;
    if ( sigaction( SIGALRM, &sv, NULL ) < 0 ) {
        LOG(log_error, logtype_afpd, "afp_timedown: sigaction: %s", strerror(errno) );
        afp_dsi_die(EXITERR_SYS);
    }

    /* ignore myself */
    sv.sa_handler = SIG_IGN;
    sigemptyset( &sv.sa_mask );
    sv.sa_flags = SA_RESTART;
    if ( sigaction( SIGUSR1, &sv, NULL ) < 0 ) {
        LOG(log_error, logtype_afpd, "afp_timedown: sigaction SIGHUP: %s", strerror(errno) );
        afp_dsi_die(EXITERR_SYS);
    }
}

/* ---------------------------------
 * SIGHUP reload configuration file
 */
volatile int reload_request = 0;

static void afp_dsi_reload(int sig _U_)
{
    reload_request = 1;
}

/* ---------------------------------
 * SIGINT: enable max_debug LOGging
 */
static volatile sig_atomic_t debug_request = 0;

static void afp_dsi_debug(int sig _U_)
{
    debug_request = 1;
}

/* ---------------------- */
static void afp_dsi_getmesg (int sig _U_)
{
    DSI *dsi = (DSI *)AFPobj->dsi;

    dsi->msg_request = 1;
    if (dsi_attention(AFPobj->dsi, AFPATTN_MESG | AFPATTN_TIME(5)) < 0)
        dsi->msg_request = 2;
}

static void alarm_handler(int sig _U_)
{
    int err;
    DSI *dsi = (DSI *)AFPobj->dsi;

    /* we have to restart the timer because some libraries may use alarm() */
    setitimer(ITIMER_REAL, &dsi->timer, NULL);

    /* we got some traffic from the client since the previous timer tick. */
    if ((dsi->flags & DSI_DATA)) {
        dsi->flags &= ~DSI_DATA;
        return;
    }

    dsi->tickle++;
    LOG(log_maxdebug, logtype_afpd, "alarm: tickles: %u, flags: %s|%s|%s|%s|%s|%s|%s|%s|%s",
        dsi->tickle,
        (dsi->flags & DSI_DATA) ?         "DSI_DATA" : "-",
        (dsi->flags & DSI_RUNNING) ?      "DSI_RUNNING" : "-",
        (dsi->flags & DSI_SLEEPING) ?     "DSI_SLEEPING" : "-",
        (dsi->flags & DSI_EXTSLEEP) ?     "DSI_EXTSLEEP" : "-",
        (dsi->flags & DSI_DISCONNECTED) ? "DSI_DISCONNECTED" : "-",
        (dsi->flags & DSI_DIE) ?          "DSI_DIE" : "-",
        (dsi->flags & DSI_NOREPLY) ?      "DSI_NOREPLY" : "-",
        (dsi->flags & DSI_RECONSOCKET) ?  "DSI_RECONSOCKET" : "-",
        (dsi->flags & DSI_RECONINPROG) ?  "DSI_RECONINPROG" : "-");

    if (dsi->flags & DSI_SLEEPING) {
        if (dsi->tickle > AFPobj->options.sleep) {
            LOG(log_note, logtype_afpd, "afp_alarm: sleep time ended");
            afp_dsi_die(EXITERR_CLNT);
        }
        return;
    } 

    if (dsi->flags & DSI_DISCONNECTED) {
        if (geteuid() == 0) {
            LOG(log_note, logtype_afpd, "afp_alarm: unauthenticated user, connection problem");
            afp_dsi_die(EXITERR_CLNT);
        }
        if (dsi->tickle > AFPobj->options.disconnected) {
            LOG(log_error, logtype_afpd, "afp_alarm: reconnect timer expired, goodbye");
            afp_dsi_die(EXITERR_CLNT);
        }
        return;
    }

    /* if we're in the midst of processing something, don't die. */        
    if (dsi->tickle >= AFPobj->options.timeout) {
        LOG(log_error, logtype_afpd, "afp_alarm: child timed out, entering disconnected state");
        if (dsi_disconnect(dsi) != 0)
            afp_dsi_die(EXITERR_CLNT);
        return;
    }

    if ((err = pollvoltime(AFPobj)) == 0)
        LOG(log_debug, logtype_afpd, "afp_alarm: sending DSI tickle");
        err = dsi_tickle(AFPobj->dsi);
    if (err <= 0) {
        if (geteuid() == 0) {
            LOG(log_note, logtype_afpd, "afp_alarm: unauthenticated user, connection problem");
            afp_dsi_die(EXITERR_CLNT);
        }
        LOG(log_error, logtype_afpd, "afp_alarm: connection problem, entering disconnected state");
        if (dsi_disconnect(dsi) != 0)
            afp_dsi_die(EXITERR_CLNT);
    }
}

/* ----------------- 
   if dsi->in_write is set attention, tickle (and close?) msg
   aren't sent. We don't care about tickle 
*/
static void pending_request(DSI *dsi)
{
    /* send pending attention */

    /* read msg if any, it could be done in afp_getsrvrmesg */
    if (dsi->msg_request) {
        if (dsi->msg_request == 2) {
            /* didn't send it in signal handler */
            dsi_attention(AFPobj->dsi, AFPATTN_MESG | AFPATTN_TIME(5));
        }
        dsi->msg_request = 0;
        readmessage(AFPobj);
    }
    if (dsi->down_request) {
        dsi->down_request = 0;
        dsi_attention(AFPobj->dsi, AFPATTN_SHUTDOWN | AFPATTN_NORECONNECT |
                  AFPATTN_MESG | AFPATTN_TIME(5));
    }
}

/* -------------------------------------------
 afp over dsi. this never returns. 
*/
void afp_over_dsi(AFPObj *obj)
{
    DSI *dsi = (DSI *) obj->dsi;
    int rc_idx;
    uint32_t err, cmd;
    uint8_t function;
    struct sigaction action;

    AFPobj = obj;
    obj->exit = afp_dsi_die;
    obj->reply = (int (*)()) dsi_cmdreply;
    obj->attention = (int (*)(void *, AFPUserBytes)) dsi_attention;
    dsi->tickle = 0;

    memset(&action, 0, sizeof(action));
    sigfillset(&action.sa_mask);
    action.sa_flags = SA_RESTART;

    /* install SIGHUP */
    action.sa_handler = afp_dsi_reload;
    if ( sigaction( SIGHUP, &action, NULL ) < 0 ) {
        LOG(log_error, logtype_afpd, "afp_over_dsi: sigaction: %s", strerror(errno) );
        afp_dsi_die(EXITERR_SYS);
    }

    /* install SIGURG */
    action.sa_handler = afp_dsi_transfer_session;
    if ( sigaction( SIGURG, &action, NULL ) < 0 ) {
        LOG(log_error, logtype_afpd, "afp_over_dsi: sigaction: %s", strerror(errno) );
        afp_dsi_die(EXITERR_SYS);
    }

    /* install SIGTERM */
    action.sa_handler = afp_dsi_die;
    if ( sigaction( SIGTERM, &action, NULL ) < 0 ) {
        LOG(log_error, logtype_afpd, "afp_over_dsi: sigaction: %s", strerror(errno) );
        afp_dsi_die(EXITERR_SYS);
    }

    /* install SIGQUIT */
    action.sa_handler = ipc_reconnect_handler;
    if ( sigaction(SIGQUIT, &action, NULL ) < 0 ) {
        LOG(log_error, logtype_afpd, "afp_over_dsi: sigaction: %s", strerror(errno) );
        afp_dsi_die(EXITERR_SYS);
    }

    /* SIGUSR2 - server message support */
    action.sa_handler = afp_dsi_getmesg;
    if ( sigaction( SIGUSR2, &action, NULL) < 0 ) {
        LOG(log_error, logtype_afpd, "afp_over_dsi: sigaction: %s", strerror(errno) );
        afp_dsi_die(EXITERR_SYS);
    }

    /*  SIGUSR1 - set down in 5 minutes  */
    action.sa_handler = afp_dsi_timedown;
    action.sa_flags = SA_RESTART;
    if ( sigaction( SIGUSR1, &action, NULL) < 0 ) {
        LOG(log_error, logtype_afpd, "afp_over_dsi: sigaction: %s", strerror(errno) );
        afp_dsi_die(EXITERR_SYS);
    }

    /*  SIGINT - enable max_debug LOGging to /tmp/afpd.PID.XXXXXX */
    action.sa_handler = afp_dsi_debug;
    if ( sigaction( SIGINT, &action, NULL) < 0 ) {
        LOG(log_error, logtype_afpd, "afp_over_dsi: sigaction: %s", strerror(errno) );
        afp_dsi_die(EXITERR_SYS);
    }

#ifndef DEBUGGING
    /* SIGALRM - tickle handler */
    action.sa_handler = alarm_handler;
    if ((sigaction(SIGALRM, &action, NULL) < 0) ||
            (setitimer(ITIMER_REAL, &dsi->timer, NULL) < 0)) {
        afp_dsi_die(EXITERR_SYS);
    }
#endif /* DEBUGGING */

    if (dircache_init(obj->options.dircachesize) != 0)
        afp_dsi_die(EXITERR_SYS);

    /* set TCP snd/rcv buf */
    if (obj->options.tcp_rcvbuf) {
        if (setsockopt(dsi->socket,
                       SOL_SOCKET,
                       SO_RCVBUF,
                       &obj->options.tcp_rcvbuf,
                       sizeof(obj->options.tcp_rcvbuf)) != 0) {
            LOG(log_error, logtype_dsi, "afp_over_dsi: setsockopt(SO_RCVBUF): %s", strerror(errno));
        }
    }
    if (obj->options.tcp_sndbuf) {
        if (setsockopt(dsi->socket,
                       SOL_SOCKET,
                       SO_SNDBUF,
                       &obj->options.tcp_sndbuf,
                       sizeof(obj->options.tcp_sndbuf)) != 0) {
            LOG(log_error, logtype_dsi, "afp_over_dsi: setsockopt(SO_SNDBUF): %s", strerror(errno));
        }
    }

    /* set TCP_NODELAY */
    int flag = 1;
    setsockopt(dsi->socket, SOL_TCP, TCP_NODELAY, &flag, sizeof(flag));

    /* get stuck here until the end */
    while (1) {
        if (sigsetjmp(recon_jmp, 1) != 0)
            /* returning from SIGALARM handler for a primary reconnect */
            continue;

        /* Blocking read on the network socket */
        cmd = dsi_stream_receive(dsi);

        if (cmd == 0) {
            /* cmd == 0 is the error condition */
            if (dsi->flags & DSI_RECONSOCKET) {
                /* we just got a reconnect so we immediately try again to receive on the new fd */
                dsi->flags &= ~DSI_RECONSOCKET;
                continue;
            }

            /* the client sometimes logs out (afp_logout) but doesn't close the DSI session */
            if (dsi->flags & DSI_AFP_LOGGED_OUT) {
                LOG(log_note, logtype_afpd, "afp_over_dsi: client logged out, terminating DSI session");
                afp_dsi_close(obj);
                exit(0);
            }

#if 0
            /*  got ECONNRESET in read from client => exit*/
            if (dsi->flags & DSI_GOT_ECONNRESET) {
                LOG(log_note, logtype_afpd, "afp_over_dsi: client connection reset");
                afp_dsi_close(obj);
                exit(0);
            }
#endif

            if (dsi->flags & DSI_RECONINPROG) {
                LOG(log_note, logtype_afpd, "afp_over_dsi: failed reconnect");
                afp_dsi_close(obj);
                exit(0);
            }

            /* Some error on the client connection, enter disconnected state */
            if (dsi_disconnect(dsi) != 0)
                afp_dsi_die(EXITERR_CLNT);

            while (dsi->flags & DSI_DISCONNECTED)
                pause(); /* gets interrupted by SIGALARM or SIGURG tickle */
            continue; /* continue receiving until disconnect timer expires
                       * or a primary reconnect succeeds  */
        }

        if (!(dsi->flags & DSI_EXTSLEEP) && (dsi->flags & DSI_SLEEPING)) {
            LOG(log_debug, logtype_afpd, "afp_over_dsi: got data, ending normal sleep");
            dsi->flags &= ~DSI_SLEEPING;
            dsi->tickle = 0;
        }

        if (reload_request) {
            reload_request = 0;
            load_volumes(AFPobj, closevol);
        }

        /* The first SIGINT enables debugging, the next restores the config */
        if (debug_request) {
            static int debugging = 0;
            debug_request = 0;

            dircache_dump();
            uuidcache_dump();

            if (debugging) {
                if (obj->options.logconfig)
                    setuplog(obj->options.logconfig, obj->options.logfile);
                else
                    setuplog("default:note", NULL);
                debugging = 0;
            } else {
                char logstr[50];
                debugging = 1;
                sprintf(logstr, "/tmp/afpd.%u.XXXXXX", getpid());
                setuplog("default:maxdebug", logstr);
            }
        }


        dsi->flags |= DSI_DATA;
        dsi->tickle = 0;

        switch(cmd) {

        case DSIFUNC_CLOSE:
            LOG(log_debug, logtype_afpd, "DSI: close session request");
            afp_dsi_close(obj);
            LOG(log_note, logtype_afpd, "done");
            exit(0);

        case DSIFUNC_TICKLE:
            dsi->flags &= ~DSI_DATA; /* thats no data in the sense we use it in alarm_handler */
            LOG(log_debug, logtype_afpd, "DSI: client tickle");
            /* timer is not every 30 seconds anymore, so we don't get killed on the client side. */
            if ((dsi->flags & DSI_DIE))
                dsi_tickle(dsi);
            break;

        case DSIFUNC_CMD:
#ifdef AFS
            if ( writtenfork ) {
                if ( flushfork( writtenfork ) < 0 ) {
                    LOG(log_error, logtype_afpd, "main flushfork: %s", strerror(errno) );
                }
                writtenfork = NULL;
            }
#endif /* AFS */

            function = (u_char) dsi->commands[0];

            /* AFP replay cache */
            rc_idx = dsi->clientID % REPLAYCACHE_SIZE;
            LOG(log_debug, logtype_dsi, "DSI request ID: %u", dsi->clientID);

            if (replaycache[rc_idx].DSIreqID == dsi->clientID
                && replaycache[rc_idx].AFPcommand == function) {
                LOG(log_note, logtype_afpd, "AFP Replay Cache match: id: %u / cmd: %s",
                    dsi->clientID, AfpNum2name(function));
                err = replaycache[rc_idx].result;
            /* AFP replay cache end */
            } else {
                /* send off an afp command. in a couple cases, we take advantage
                 * of the fact that we're a stream-based protocol. */
                if (afp_switch[function]) {
                    dsi->datalen = DSI_DATASIZ;
                    dsi->flags |= DSI_RUNNING;

                    LOG(log_debug, logtype_afpd, "<== Start AFP command: %s", AfpNum2name(function));

                    err = (*afp_switch[function])(obj,
                                                  (char *)&dsi->commands, dsi->cmdlen,
                                                  (char *)&dsi->data, &dsi->datalen);

                    LOG(log_debug, logtype_afpd, "==> Finished AFP command: %s -> %s",
                        AfpNum2name(function), AfpErr2name(err));

                    dir_free_invalid_q();

                    dsi->flags &= ~DSI_RUNNING;

                    /* Add result to the AFP replay cache */
                    replaycache[rc_idx].DSIreqID = dsi->clientID;
                    replaycache[rc_idx].AFPcommand = function;
                    replaycache[rc_idx].result = err;
                } else {
                    LOG(log_error, logtype_afpd, "bad function %X", function);
                    dsi->datalen = 0;
                    err = AFPERR_NOOP;
                }
            }

            /* single shot toggle that gets set by dsi_readinit. */
            if (dsi->flags & DSI_NOREPLY) {
                dsi->flags &= ~DSI_NOREPLY;
                break;
            } else if (!dsi_cmdreply(dsi, err)) {
                LOG(log_error, logtype_afpd, "dsi_cmdreply(%d): %s", dsi->socket, strerror(errno) );
                if (dsi_disconnect(dsi) != 0)
                    afp_dsi_die(EXITERR_CLNT);
            }
            break;

        case DSIFUNC_WRITE: /* FPWrite and FPAddIcon */
            function = (u_char) dsi->commands[0];
            if ( afp_switch[ function ] != NULL ) {
                dsi->datalen = DSI_DATASIZ;
                dsi->flags |= DSI_RUNNING;

                LOG(log_debug, logtype_afpd, "<== Start AFP command: %s", AfpNum2name(function));

                err = (*afp_switch[function])(obj,
                                              (char *)&dsi->commands, dsi->cmdlen,
                                              (char *)&dsi->data, &dsi->datalen);

                LOG(log_debug, logtype_afpd, "==> Finished AFP command: %s -> %s",
                    AfpNum2name(function), AfpErr2name(err));

                dsi->flags &= ~DSI_RUNNING;
            } else {
                LOG(log_error, logtype_afpd, "(write) bad function %x", function);
                dsi->datalen = 0;
                err = AFPERR_NOOP;
            }

            if (!dsi_wrtreply(dsi, err)) {
                LOG(log_error, logtype_afpd, "dsi_wrtreply: %s", strerror(errno) );
                if (dsi_disconnect(dsi) != 0)
                    afp_dsi_die(EXITERR_CLNT);
            }
            break;

        case DSIFUNC_ATTN: /* attention replies */
            break;

            /* error. this usually implies a mismatch of some kind
             * between server and client. if things are correct,
             * we need to flush the rest of the packet if necessary. */
        default:
            LOG(log_info, logtype_afpd,"afp_dsi: spurious command %d", cmd);
            dsi_writeinit(dsi, dsi->data, DSI_DATASIZ);
            dsi_writeflush(dsi);
            break;
        }
        pending_request(dsi);

        fce_pending_events(obj);
    }

    /* error */
    afp_dsi_die(EXITERR_CLNT);
}<|MERGE_RESOLUTION|>--- conflicted
+++ resolved
@@ -75,14 +75,9 @@
 static sigjmp_buf recon_jmp;
 static void afp_dsi_close(AFPObj *obj)
 {
-<<<<<<< HEAD
     DSI *dsi = obj->dsi;
-
-=======
-    DSI *dsi = obj->handle;
     sigset_t sigs;
     
->>>>>>> a617cea7
     close(obj->ipc_fd);
     obj->ipc_fd = -1;
 
@@ -98,17 +93,11 @@
         }
     }
 
-<<<<<<< HEAD
     close_all_vol(obj);
-    if (obj->logout)
-=======
-    close_all_vol();
-
     if (obj->logout) {
         /* Block sigs, PAM/systemd/whoever might send us a SIG??? in (*obj->logout)() -> pam_close_session() */
         sigfillset(&sigs);
         pthread_sigmask(SIG_BLOCK, &sigs, NULL);
->>>>>>> a617cea7
         (*obj->logout)();
     }
 
