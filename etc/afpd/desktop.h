/*
 * $Id: desktop.h,v 1.6 2009-10-15 10:43:13 didg Exp $
 *
 * Copyright (c) 1990,1991 Regents of The University of Michigan.
 * All Rights Reserved.
 *
 * Permission to use, copy, modify, and distribute this software and
 * its documentation for any purpose and without fee is hereby granted,
 * provided that the above copyright notice appears in all copies and
 * that both that copyright notice and this permission notice appear
 * in supporting documentation, and that the name of The University
 * of Michigan not be used in advertising or publicity pertaining to
 * distribution of the software without specific, written prior
 * permission. This software is supplied as is without expressed or
 * implied warranties of any kind.
 *
 *	Research Systems Unix Group
 *	The University of Michigan
 *	c/o Mike Clark
 *	535 W. William Street
 *	Ann Arbor, Michigan
 *	+1-313-763-0525
 *	netatalk@itd.umich.edu
 */

#ifndef AFPD_DESKTOP_H
#define AFPD_DESKTOP_H 1

<<<<<<< HEAD
#include "globals.h"
=======
#include <sys/cdefs.h>
#include <atalk/globals.h>
>>>>>>> e22bbf78
#include "volume.h"

struct savedt {
    u_char	sdt_creator[ 4 ];
    int		sdt_fd;
    int		sdt_index;
    short	sdt_vid;
};

typedef unsigned char CreatorType[4];

extern char	*dtfile (const struct vol *, u_char [], char *);
extern char	*mtoupath (const struct vol *, char *, cnid_t, int utf8);
extern char	*utompath (const struct vol *, char *, cnid_t, int utf8);

/* FP functions */
int afp_opendt (AFPObj *obj, char *ibuf, size_t ibuflen, char *rbuf,  size_t *rbuflen);
int afp_addcomment (AFPObj *obj, char *ibuf, size_t ibuflen, char *rbuf,  size_t *rbuflen);
int afp_getcomment (AFPObj *obj, char *ibuf, size_t ibuflen, char *rbuf,  size_t *rbuflen);
int afp_rmvcomment (AFPObj *obj, char *ibuf, size_t ibuflen, char *rbuf,  size_t *rbuflen);
int afp_addappl (AFPObj *obj, char *ibuf, size_t ibuflen, char *rbuf,  size_t *rbuflen);
int afp_rmvappl (AFPObj *obj, char *ibuf, size_t ibuflen, char *rbuf,  size_t *rbuflen);
int afp_getappl (AFPObj *obj, char *ibuf, size_t ibuflen, char *rbuf,  size_t *rbuflen);
int afp_closedt (AFPObj *obj, char *ibuf, size_t ibuflen, char *rbuf,  size_t *rbuflen);
int afp_addicon (AFPObj *obj, char *ibuf, size_t ibuflen, char *rbuf,  size_t *rbuflen);
int afp_geticoninfo (AFPObj *obj, char *ibuf, size_t ibuflen, char *rbuf,  size_t *rbuflen);
int afp_geticon (AFPObj *obj, char *ibuf, size_t ibuflen, char *rbuf,  size_t *rbuflen);

#endif<|MERGE_RESOLUTION|>--- conflicted
+++ resolved
@@ -26,12 +26,8 @@
 #ifndef AFPD_DESKTOP_H
 #define AFPD_DESKTOP_H 1
 
-<<<<<<< HEAD
-#include "globals.h"
-=======
-#include <sys/cdefs.h>
 #include <atalk/globals.h>
->>>>>>> e22bbf78
+
 #include "volume.h"
 
 struct savedt {
