/*
<<<<<<< HEAD
 * $Id: directory.c,v 1.140 2010-03-12 15:16:49 franklahm Exp $
=======
 * $Id: directory.c,v 1.131.2.14 2010-02-11 14:13:06 franklahm Exp $
>>>>>>> ba40d577
 *
 * Copyright (c) 1990,1993 Regents of The University of Michigan.
 * All Rights Reserved.  See COPYRIGHT.
 */

#ifdef HAVE_CONFIG_H
#include "config.h"
#endif /* HAVE_CONFIG_H */

#include <string.h>
#include <stdio.h>
#include <stdlib.h>
#include <grp.h>
#include <pwd.h>
#include <sys/param.h>
#include <sys/stat.h>
#include <errno.h>
#include <utime.h>
#include <assert.h>

#include <atalk/adouble.h>
#include <atalk/vfs.h>
#include <atalk/afp.h>
#include <atalk/util.h>
#include <atalk/cnid.h>
#include <atalk/logger.h>
#include <atalk/uuid.h>
#include <atalk/unix.h>
#include <atalk/bstrlib.h>
#include <atalk/bstradd.h>

#include "directory.h"
#include "dircache.h"
#include "desktop.h"
#include "volume.h"
#include "fork.h"
#include "file.h"
#include "filedir.h"
#include "globals.h"
#include "unix.h"
#include "mangle.h"
#include "hash.h"

#ifdef HAVE_NFSv4_ACLS
extern void addir_inherit_acl(const struct vol *vol);
#endif

<<<<<<< HEAD
/* 
 * Directory caches
 * ================
 *
 * There are currently two cache structures where afpd caches directory information
 * a) a DID/dirname cache in a hashtable 
 * b) a (red-black) tree with CNIDs as key
 *
 * a) is for searching by DID/dirname
 * b) is for searching by CNID
 *
 * Through additional parent, child, previous and next pointers, b) is also used to
 * represent the on-disk layout of the filesystem. parent and child point to parent
 * and child directory respectively, linking 2 or more subdirectories in one
 * directory with previous and next pointers.
 *
 * Usage examples, highlighting the main functions:
 * 
 * a) is eg used in enumerate():
 * if IS_DIR
 *     dir = dirsearch_byname() // search in cache
 *     if (dir == NULL)         // not found
 *         dir = adddir()       // add to cache
 *      getdirparams()
 *
 * b) is eg used in afp_getfildirparams()
 * dirlookup()             // wrapper for cache and db search
 *   => dir = dirsearch()  // search in cache
 *      if (dir)           // found
 *          return
 *      else               // not found,
 *          cnid_resolve() // resolve with CNID database
 *      cname()            // add to cache
 */

struct dir  *curdir;
int         afp_errno;

#define SENTINEL (&sentinel)
static struct dir sentinel = { SENTINEL, SENTINEL, NULL, /* left, right, back */
                               DIRTREE_COLOR_BLACK,      /* color */
                               NULL, NULL,               /* parent, child */
                               NULL, NULL,               /* previous, next */
                               NULL, 0, 0,               /* oforks, did, flags */
                               0, 0,                     /* ctime, offcnt */
                               NULL, NULL, NULL};        /* mname, uname, ucs2-name */
static struct dir rootpar  = { SENTINEL, SENTINEL, NULL,
                               0,
                               NULL, NULL,
                               NULL, NULL,
                               NULL, 0, 0,
                               0, 0,
                               NULL, NULL, NULL};

/* (from IM: Toolbox Essentials)
 * dirFinderInfo (DInfo) fields:
 * field        bytes
 * frRect       8    folder's window rectangle
 * frFlags      2    flags
 * frLocation   4    folder's location in window
 * frView       2    folder's view (default == closedView (256))
 *
 * extended dirFinderInfo (DXInfo) fields:
 * frScroll     4    scroll position
 * frOpenChain: 4    directory ID chain of open folders
 * frScript:    1    script flag and code
 * frXFlags:    1    reserved
 * frComment:   2    comment ID
 * frPutAway:   4    home directory ID
=======
/*
 * FIXMEs, loose ends after the dircache rewrite:
 * o merge dircache_search_by_name and dir_add ??
 * o case-insensitivity is gone from cname
>>>>>>> ba40d577
 */


/*******************************************************************************************
 * Globals
 ******************************************************************************************/

int         afp_errno;
struct dir rootParent  = {
    NULL, NULL, NULL, NULL,          /* path, d_m_name, d_u_name, d_m_name_ucs2 */
    NULL, NULL, 0, 0,                /* qidx_node, d_ofork, ctime, d_flags */
    0, 0, 0, 0                       /* pdid, did, offcnt, d_vid */
};
struct dir  *curdir = &rootParent;
struct path Cur_Path = {
    0,
    "",  /* mac name */
    ".", /* unix name */
    0,   /* id */
    NULL,/* struct dir */
    0,   /* stat is not set */
};


/*******************************************************************************************
 * Locals
 ******************************************************************************************/


/* -------------------------
   appledouble mkdir afp error code.
*/
static int netatalk_mkdir(const char *name)
{
    if (ad_mkdir(name, DIRBITS | 0777) < 0) {
        switch ( errno ) {
        case ENOENT :
            return( AFPERR_NOOBJ );
        case EROFS :
            return( AFPERR_VLOCK );
        case EPERM:
        case EACCES :
            return( AFPERR_ACCESS );
        case EEXIST :
            return( AFPERR_EXIST );
        case ENOSPC :
        case EDQUOT :
            return( AFPERR_DFULL );
        default :
            return( AFPERR_PARAM );
        }
    }
    return AFP_OK;
}

/* ------------------- */
static int deletedir(char *dir)
{
    char path[MAXPATHLEN + 1];
    DIR *dp;
    struct dirent   *de;
    struct stat st;
    size_t len;
    int err = AFP_OK;
    size_t remain;

    if ((len = strlen(dir)) +2 > sizeof(path))
        return AFPERR_PARAM;

    /* already gone */
    if ((dp = opendir(dir)) == NULL)
        return AFP_OK;

    strcpy(path, dir);
    strcat(path, "/");
    len++;
    remain = sizeof(path) -len -1;
    while ((de = readdir(dp)) && err == AFP_OK) {
        /* skip this and previous directory */
        if (!strcmp(de->d_name, ".") || !strcmp(de->d_name, ".."))
            continue;

        if (strlen(de->d_name) > remain) {
            err = AFPERR_PARAM;
            break;
        }
        strcpy(path + len, de->d_name);
        if (stat(path, &st)) {
            continue;
        }
        if (S_ISDIR(st.st_mode)) {
            err = deletedir(path);
        } else {
            err = netatalk_unlink(path);
        }
    }
    closedir(dp);

    /* okay. the directory is empty. delete it. note: we already got rid
       of .AppleDouble.  */
    if (err == AFP_OK) {
        err = netatalk_rmdir(dir);
    }
    return err;
}

/* do a recursive copy. */
static int copydir(const struct vol *vol, char *src, char *dst)
{
    char spath[MAXPATHLEN + 1], dpath[MAXPATHLEN + 1];
    DIR *dp;
    struct dirent   *de;
    struct stat st;
    struct utimbuf      ut;
    size_t slen, dlen;
    size_t srem, drem;
    int err;

    /* doesn't exist or the path is too long. */
    if (((slen = strlen(src)) > sizeof(spath) - 2) ||
        ((dlen = strlen(dst)) > sizeof(dpath) - 2) ||
        ((dp = opendir(src)) == NULL))
        return AFPERR_PARAM;

    /* try to create the destination directory */
    if (AFP_OK != (err = netatalk_mkdir(dst)) ) {
        closedir(dp);
        return err;
    }

    /* set things up to copy */
    strcpy(spath, src);
    strcat(spath, "/");
    slen++;
    srem = sizeof(spath) - slen -1;

    strcpy(dpath, dst);
    strcat(dpath, "/");
    dlen++;
    drem = sizeof(dpath) - dlen -1;

    err = AFP_OK;
    while ((de = readdir(dp))) {
        /* skip this and previous directory */
        if (!strcmp(de->d_name, ".") || !strcmp(de->d_name, ".."))
            continue;

        if (strlen(de->d_name) > srem) {
            err = AFPERR_PARAM;
            break;
        }
        strcpy(spath + slen, de->d_name);

        if (stat(spath, &st) == 0) {
            if (strlen(de->d_name) > drem) {
                err = AFPERR_PARAM;
                break;
            }
            strcpy(dpath + dlen, de->d_name);

            if (S_ISDIR(st.st_mode)) {
                if (AFP_OK != (err = copydir(vol, spath, dpath)))
                    goto copydir_done;
            } else if (AFP_OK != (err = copyfile(vol, vol, spath, dpath, NULL, NULL))) {
                goto copydir_done;

            } else {
                /* keep the same time stamp. */
                ut.actime = ut.modtime = st.st_mtime;
                utime(dpath, &ut);
            }
        }
    }

    /* keep the same time stamp. */
    if (stat(src, &st) == 0) {
        ut.actime = ut.modtime = st.st_mtime;
        utime(dst, &ut);
    }

copydir_done:
    closedir(dp);
    return err;
}

/* ---------------------
 * is our cached offspring count valid?
 */
static int diroffcnt(struct dir *dir, struct stat *st)
{
    return st->st_ctime == dir->ctime;
}

/* --------------------- */
static int invisible_dots(const struct vol *vol, const char *name)
{
    return vol_inv_dots(vol) && *name  == '.' && strcmp(name, ".") && strcmp(name, "..");
}

/* ------------------ */
static int set_dir_errors(struct path *path, const char *where, int err)
{
    switch ( err ) {
    case EPERM :
    case EACCES :
        return AFPERR_ACCESS;
    case EROFS :
        return AFPERR_VLOCK;
    }
    LOG(log_error, logtype_afpd, "setdirparam(%s): %s: %s", fullpathname(path->u_name), where, strerror(err) );
    return AFPERR_PARAM;
}

/*!
 * @brief Convert name in client encoding to server encoding
 *
 * Convert ret->m_name to ret->u_name from client encoding to server encoding.
 * This only gets called from cname().
 *
 * @returns 0 on success, -1 on error
 *
 * @note If the passed ret->m_name is mangled, we'll demangle it
 */
static int cname_mtouname(const struct vol *vol, const struct dir *dir, struct path *ret, int toUTF8)
{
    static char temp[ MAXPATHLEN + 1];
    char *t;
    cnid_t fileid;

    if (afp_version >= 30) {
        if (toUTF8) {
            if (dir->d_did == DIRDID_ROOT_PARENT) {
                /*
                 * With uft8 volume name is utf8-mac, but requested path may be a mangled longname. See #2611981.
                 * So we compare it with the longname from the current volume and if they match
                 * we overwrite the requested path with the utf8 volume name so that the following
                 * strcmp can match.
                 */
                ucs2_to_charset(vol->v_maccharset, vol->v_macname, temp, AFPVOL_MACNAMELEN + 1);
                if (strcasecmp(ret->m_name, temp) == 0)
                    ucs2_to_charset(CH_UTF8_MAC, vol->v_u8mname, ret->m_name, AFPVOL_U8MNAMELEN);
            } else {
                /* toUTF8 */
                if (mtoUTF8(vol, ret->m_name, strlen(ret->m_name), temp, MAXPATHLEN) == (size_t)-1) {
                    afp_errno = AFPERR_PARAM;
                    return -1;
                }
                strcpy(ret->m_name, temp);
            }
        }

        /* check for OS X mangled filename :( */
        t = demangle_osx(vol, ret->m_name, dir->d_did, &fileid);
        LOG(log_maxdebug, logtype_afpd, "cname_mtouname('%s',did:%u) {demangled:'%s', fileid:%u}",
            ret->m_name, ntohl(dir->d_did), t, ntohl(fileid));

        if (t != ret->m_name) {
            ret->u_name = t;
            /* duplicate work but we can't reuse all convert_char we did in demangle_osx
             * flags weren't the same
             */
            if ( (t = utompath(vol, ret->u_name, fileid, utf8_encoding())) ) {
                /* at last got our view of mac name */
                strcpy(ret->m_name, t);
            }
        }
    } /* afp_version >= 30 */

    /* If we haven't got it by now, get it */
    if (ret->u_name == NULL) {
        if ((ret->u_name = mtoupath(vol, ret->m_name, dir->d_did, utf8_encoding())) == NULL) {
            afp_errno = AFPERR_PARAM;
            return -1;
        }
    }

    return 0;
}

/*!
 * @brief Build struct path from struct dir
 *
 * The final movecwd in cname failed, possibly with EPERM or ENOENT. We:
 * 1. move cwd into parent dir (we're often already there, but not always)
 * 2. set struct path to the dirname
 * 3. in case of
 *    AFPERR_ACCESS: the dir is there, we just cant chdir into it
 *    AFPERR_NOOBJ: the dir was there when we stated it in cname, so we have a race
 *                  4. indicate there's no dir for this path
 *                  5. remove the dir
 */
static struct path *path_from_dir(struct vol *vol, struct dir *dir, struct path *ret)
{
    if (dir->d_did == DIRDID_ROOT_PARENT || dir->d_did == DIRDID_ROOT)
        return NULL;

    switch (afp_errno) {

    case AFPERR_ACCESS:
        if (movecwd( vol, dirlookup(vol, dir->d_pdid)) < 0 ) /* 1 */
            return NULL;

        memcpy(ret->m_name, cfrombstring(dir->d_m_name), blength(dir->d_m_name) + 1); /* 3 */
        if (dir->d_m_name == dir->d_u_name) {
            ret->u_name = ret->m_name;
        } else {
            ret->u_name =  ret->m_name + blength(dir->d_m_name) + 1;
            memcpy(ret->u_name, cfrombstring(dir->d_u_name), blength(dir->d_u_name) + 1);
        }

        ret->d_dir = dir;

        LOG(log_debug, logtype_afpd, "cname('%s') {path-from-dir: AFPERR_ACCESS. curdir:'%s', path:'%s'}",
            cfrombstring(dir->d_fullpath),
            cfrombstring(curdir->d_fullpath),
            ret->u_name);

        return ret;

    case AFPERR_NOOBJ:
        if (movecwd(vol, dirlookup(vol, dir->d_pdid)) < 0 ) /* 1 */
            return NULL;

        memcpy(ret->m_name, cfrombstring(dir->d_m_name), blength(dir->d_m_name) + 1);
        if (dir->d_m_name == dir->d_u_name) {
            ret->u_name = ret->m_name;
        } else {
            ret->u_name =  ret->m_name + blength(dir->d_m_name) + 1;
            memcpy(ret->u_name, cfrombstring(dir->d_u_name), blength(dir->d_u_name) + 1);
        }

        ret->d_dir = NULL;      /* 4 */
        dir_remove(vol, dir);   /* 5 */
        return ret;

    default:
        return NULL;
    }

    /* DEADC0DE: never get here */
    return NULL;
}


/*********************************************************************************************
 * Interface
 ********************************************************************************************/

int get_afp_errno(const int param)
{
    if (afp_errno != AFPERR_DID1)
        return afp_errno;
    return param;
}

/*!
 * @brief Resolve a DID
 *
 * Resolve a DID, allocate a struct dir for it
 * 1. Check for special CNIDs 0 (invalid), 1 and 2.
 * 2. Check if the DID is in the cache.
 * 3. If it's not in the cache resolve it via the database.
 * 4. Build complete server-side path to the dir.
 * 5. Check if it exists and is a directory.
 * 6. Create the struct dir and populate it.
 * 7. Add it to the cache.
 *
 * @param vol   (r) pointer to struct vol
 * @param did   (r) DID to resolve
 *
 * @returns pointer to struct dir
 *
 * @note FIXME: OSX calls it with bogus id, ie file ID not folder ID,
 *       and we are really bad in this case.
 */
struct dir *dirlookup(const struct vol *vol, cnid_t did)
{
    static char  buffer[12 + MAXPATHLEN + 1];
    struct stat  st;
    struct dir   *ret = NULL, *pdir;
    bstring      fullpath = NULL;
    char         *upath = NULL, *mpath;
    cnid_t       cnid, pdid;
    size_t       maxpath;
    int          buflen = 12 + MAXPATHLEN + 1;
    int          utf8;
    int          err = 0;

    LOG(log_debug, logtype_afpd, "dirlookup(did: %u) {start}", ntohl(did));

    /* check for did 0, 1 and 2 */
    if (did == 0 || vol == NULL) { /* 1 */
        afp_errno = AFPERR_PARAM;
        return NULL;
    } else if (did == DIRDID_ROOT_PARENT) {
        rootParent.d_vid = vol->v_vid;
        return (&rootParent);
    } else if (did == DIRDID_ROOT) {
        return vol->v_root;
    }

    /* Search the cache */
    if ((ret = dircache_search_by_did(vol, did)) != NULL) { /* 2 */
        if (lstat(cfrombstring(ret->d_fullpath), &st) != 0) {
            LOG(log_debug, logtype_afpd, "dirlookup(did: %u) {lstat: %s}", ntohl(did), strerror(errno));
            switch (errno) {
            case ENOENT:
            case ENOTDIR:
                /* It's not there anymore, so remove it */
                LOG(log_debug, logtype_afpd, "dirlookup(did: %u) {calling dir_remove()}", ntohl(did));
                dir_remove(vol, ret);
                afp_errno = AFPERR_NOOBJ;
                return NULL;
            default:
                return ret;
            }
            /* DEADC0DE */
            return NULL;
        }
        return ret;
    }

    utf8 = utf8_encoding();
    maxpath = (utf8) ? MAXPATHLEN - 7 : 255;

    /* Get it from the database */
    cnid = did;
    if ( (upath = cnid_resolve(vol->v_cdb, &cnid, buffer, buflen)) == NULL 
         || (upath = strdup(upath)) == NULL) { /* 3 */
        afp_errno = AFPERR_NOOBJ;
        err = 1;
        goto exit;
    }
    pdid = cnid;

    /*
     * Recurse up the tree, terminates in dirlookup when either
     * - DIRDID_ROOT is hit
     * - a cached entry is found
     */
    if ((pdir = dirlookup(vol, pdid)) == NULL) {
        err = 1;
        goto exit;
    }

    /* build the fullpath */
    if ((fullpath = bstrcpy(pdir->d_fullpath)) == NULL
        || bconchar(fullpath, '/') != BSTR_OK
        || bcatcstr(fullpath, upath) != BSTR_OK) {
        err = 1;
        goto exit;
    }

    /* stat it and check if it's a dir */
    LOG(log_debug, logtype_afpd, "dirlookup: {stating %s}", cfrombstring(fullpath));

    if (stat(cfrombstring(fullpath), &st) != 0) { /* 5a */
        switch (errno) {
        case ENOENT:
            afp_errno = AFPERR_NOOBJ;
            err = 1;
            goto exit;
        case EPERM:
            afp_errno = AFPERR_ACCESS;
            err = 1;
            goto exit;
        default:
            afp_errno = AFPERR_MISC;
            err = 1;
            goto exit;
        }
    } else {
        if ( ! S_ISDIR(st.st_mode)) { /* 5b */
            afp_errno = AFPERR_BADTYPE;
            err = 1;
            goto exit;
        }
    }

    /* Get macname from unix name */
    if ( (mpath = utompath(vol, upath, did, utf8)) == NULL ) {
        afp_errno = AFPERR_NOOBJ;
        err = 1;
        goto exit;
    }

    /* Create struct dir */
    if ((ret = dir_new(mpath, upath, vol, pdid, did, fullpath)) == NULL) { /* 6 */
        LOG(log_error, logtype_afpd, "dirlookup(did: %u) {%s, %s}: %s", ntohl(did), mpath, upath, strerror(errno));
        err = 1;
        goto exit;
    }

    /* Add it to the cache only if it's a dir */
    if (dircache_add(ret) != 0) { /* 7 */
        err = 1;
        goto exit;
    }

    LOG(log_debug, logtype_afpd, "dirlookup(did: %u) {end: did:%u, path:'%s'}",
        ntohl(did), ntohl(pdid), cfrombstring(ret->d_fullpath));

exit:
    if (err) {
        LOG(log_debug, logtype_afpd, "dirlookup(did: %u) {exit_error: %s}",
            ntohl(did), AfpErr2name(afp_errno));
        free(upath);
        if (fullpath)
            bdestroy(fullpath);
        if (ret) {
            dir_free(ret);
            ret = NULL;
        }
    }
    return ret;
}

#define ENUMVETO "./../Network Trash Folder/TheVolumeSettingsFolder/TheFindByContentFolder/:2eDS_Store/Contents/Desktop Folder/Trash/Benutzer/"

int caseenumerate(const struct vol *vol, struct path *path, struct dir *dir)
{
    DIR               *dp;
    struct dirent     *de;
    int               ret;
    static u_int32_t  did = 0;
    static char       cname[MAXPATHLEN];
    static char       lname[MAXPATHLEN];
    ucs2_t        u2_path[MAXPATHLEN];
    ucs2_t        u2_dename[MAXPATHLEN];
    char          *tmp, *savepath;

    if (!(vol->v_flags & AFPVOL_CASEINSEN))
        return -1;

    if (veto_file(ENUMVETO, path->u_name))
        return -1;

    savepath = path->u_name;

    /* very simple cache */
    if ( dir->d_did == did && strcmp(lname, path->u_name) == 0) {
        path->u_name = cname;
        path->d_dir = NULL;
        if (of_stat( path ) == 0 ) {
            return 0;
        }
        /* something changed, we cannot stat ... */
        did = 0;
    }

    if (NULL == ( dp = opendir( "." )) ) {
        LOG(log_debug, logtype_afpd, "caseenumerate: opendir failed: %s", dir->d_u_name);
        return -1;
    }


    /* LOG(log_debug, logtype_afpd, "caseenumerate: for %s", path->u_name); */
    if ((size_t) -1 == convert_string(vol->v_volcharset, CH_UCS2, path->u_name, -1, u2_path, sizeof(u2_path)) )
        LOG(log_debug, logtype_afpd, "caseenumerate: conversion failed for %s", path->u_name);

    /*LOG(log_debug, logtype_afpd, "caseenumerate: dir: %s, path: %s", dir->d_u_name, path->u_name); */
    ret = -1;
    for ( de = readdir( dp ); de != NULL; de = readdir( dp )) {
        if (NULL == check_dirent(vol, de->d_name))
            continue;

        if ((size_t) -1 == convert_string(vol->v_volcharset, CH_UCS2, de->d_name, -1, u2_dename, sizeof(u2_dename)) )
            continue;

        if (strcasecmp_w( u2_path, u2_dename) == 0) {
            tmp = path->u_name;
            strlcpy(cname, de->d_name, sizeof(cname));
            path->u_name = cname;
            path->d_dir = NULL;
            if (of_stat( path ) == 0 ) {
                LOG(log_debug, logtype_afpd, "caseenumerate: using dir: %s, path: %s", de->d_name, path->u_name);
                strlcpy(lname, tmp, sizeof(lname));
                did = dir->d_did;
                ret = 0;
                break;
            }
            else
                path->u_name = tmp;
        }

    }
    closedir(dp);

    if (ret) {
        /* invalidate cache */
        cname[0] = 0;
        did = 0;
        path->u_name = savepath;
    }
    /* LOG(log_debug, logtype_afpd, "caseenumerate: path on ret: %s", path->u_name); */
    return ret;
}


/*!
 * @brief Construct struct dir
 *
 * Construct struct dir from parameters.
 *
 * @param m_name   (r) directory name in UTF8-dec
 * @param u_name   (r) directory name in server side encoding
 * @param vol      (r) pointer to struct vol
 * @param pdid     (r) Parent CNID
 * @param did      (r) CNID
 * @param fullpath (r) Full unix path to dir
 *
 * @returns pointer to new struct dir or NULL on error
 *
 * @note Most of the time mac name and unix name are the same.
 */
struct dir *dir_new(const char *m_name,
                    const char *u_name,
                    const struct vol *vol,
                    cnid_t pdid,
                    cnid_t did,
                    bstring path)
{
    struct dir *dir;

    dir = (struct dir *) calloc(1, sizeof( struct dir ));
    if (!dir)
        return NULL;

    if ((dir->d_m_name = bfromcstr(m_name)) == NULL) {
        free(dir);
        return NULL;
    }

<<<<<<< HEAD
    if (of_stat( path ) != 0 ) {
        if (!(vol->v_flags & AFPVOL_CASEINSEN))
            return NULL;
        else if(caseenumerate(vol, path, dir) != 0)
            return(NULL);
    }

    if (!S_ISDIR(path->st.st_mode)) {
        return( NULL );
    }

    /* mac name is always with the right encoding (from cname()) */
    if (( dir = adddir( vol, dir, path)) == NULL ) {
        return( NULL );
    }

    path->d_dir = dir;
    if ( movecwd( vol, dir ) < 0 ) {
        return( NULL );
    }

    return( dir );
}

/* -------------------------
   appledouble mkdir afp error code.
*/
static int netatalk_mkdir(const char *name)
{
    if (ad_mkdir(name, DIRBITS | 0777) < 0) {
        switch ( errno ) {
        case ENOENT :
            return( AFPERR_NOOBJ );
        case EROFS :
            return( AFPERR_VLOCK );
        case EPERM:
        case EACCES :
            return( AFPERR_ACCESS );
        case EEXIST :
            return( AFPERR_EXIST );
        case ENOSPC :
        case EDQUOT :
            return( AFPERR_DFULL );
        default :
            return( AFPERR_PARAM );
        }
    }
    return AFP_OK;
}

/* ------------------- */
static int deletedir(int dirfd, char *dir)
{
    char path[MAXPATHLEN + 1];
    DIR *dp;
    struct dirent   *de;
    struct stat st;
    size_t len;
    int err = AFP_OK;
    size_t remain;

    if ((len = strlen(dir)) +2 > sizeof(path))
        return AFPERR_PARAM;

    /* already gone */
    if ((dp = opendirat(dirfd, dir)) == NULL)
        return AFP_OK;

    strcpy(path, dir);
    strcat(path, "/");
    len++;
    remain = sizeof(path) -len -1;
    while ((de = readdir(dp)) && err == AFP_OK) {
        /* skip this and previous directory */
        if (!strcmp(de->d_name, ".") || !strcmp(de->d_name, ".."))
            continue;

        if (strlen(de->d_name) > remain) {
            err = AFPERR_PARAM;
            break;
        }
        strcpy(path + len, de->d_name);
        if (lstatat(dirfd, path, &st)) {
            continue;
        }
        if (S_ISDIR(st.st_mode)) {
            err = deletedir(dirfd, path);
        } else {
            err = netatalk_unlinkat(dirfd, path);
        }
    }
    closedir(dp);

    /* okay. the directory is empty. delete it. note: we already got rid
       of .AppleDouble.  */
    if (err == AFP_OK) {
        err = netatalk_rmdir(dirfd, dir);
    }
    return err;
}

/* do a recursive copy. */
static int copydir(const struct vol *vol, int dirfd, char *src, char *dst)
{
    char spath[MAXPATHLEN + 1], dpath[MAXPATHLEN + 1];
    DIR *dp;
    struct dirent   *de;
    struct stat st;
    struct utimbuf      ut;
    size_t slen, dlen;
    size_t srem, drem;
    int err;

    /* doesn't exist or the path is too long. */
    if (((slen = strlen(src)) > sizeof(spath) - 2) ||
        ((dlen = strlen(dst)) > sizeof(dpath) - 2) ||
        ((dp = opendirat(dirfd, src)) == NULL))
        return AFPERR_PARAM;

    /* try to create the destination directory */
    if (AFP_OK != (err = netatalk_mkdir(dst)) ) {
        closedir(dp);
        return err;
    }

    /* set things up to copy */
    strcpy(spath, src);
    strcat(spath, "/");
    slen++;
    srem = sizeof(spath) - slen -1;

    strcpy(dpath, dst);
    strcat(dpath, "/");
    dlen++;
    drem = sizeof(dpath) - dlen -1;

    err = AFP_OK;
    while ((de = readdir(dp))) {
        /* skip this and previous directory */
        if (!strcmp(de->d_name, ".") || !strcmp(de->d_name, ".."))
            continue;

        if (strlen(de->d_name) > srem) {
            err = AFPERR_PARAM;
            break;
        }
        strcpy(spath + slen, de->d_name);

        if (lstatat(dirfd, spath, &st) == 0) {
            if (strlen(de->d_name) > drem) {
                err = AFPERR_PARAM;
                break;
            }
            strcpy(dpath + dlen, de->d_name);

            if (S_ISDIR(st.st_mode)) {
                if (AFP_OK != (err = copydir(vol, dirfd, spath, dpath)))
                    goto copydir_done;
            } else if (AFP_OK != (err = copyfile(vol, vol, dirfd, spath, dpath, NULL, NULL))) {
                goto copydir_done;

            } else {
                /* keep the same time stamp. */
                ut.actime = ut.modtime = st.st_mtime;
                utime(dpath, &ut);
            }
        }
    }

    /* keep the same time stamp. */
    if (lstatat(dirfd, src, &st) == 0) {
        ut.actime = ut.modtime = st.st_mtime;
        utime(dst, &ut);
=======
    if (convert_string_allocate( (utf8_encoding()) ? CH_UTF8_MAC : vol->v_maccharset,
                                 CH_UCS2,
                                 m_name,
                                 -1, (char **)&dir->d_m_name_ucs2) == (size_t)-1 ) {
        LOG(log_error, logtype_afpd, "dir_new(did: %u) {%s, %s}: couldn't set UCS2 name", ntohl(did), m_name, u_name);
        dir->d_m_name_ucs2 = NULL;
    }

    if (m_name == u_name || !strcmp(m_name, u_name)) {
        dir->d_u_name = dir->d_m_name;
    }
    else if ((dir->d_u_name = bfromcstr(u_name)) == NULL) {
        bdestroy(dir->d_m_name);
        free(dir);
        return NULL;
>>>>>>> ba40d577
    }

    dir->d_did = did;
    dir->d_pdid = pdid;
    dir->d_vid = vol->v_vid;
    dir->d_fullpath = path;
    return dir;
}

/*!
 * @brief Free a struct dir and all its members
 *
 * @param (rw) pointer to struct dir
 */
void dir_free(struct dir *dir)
{
    if (dir->d_u_name != dir->d_m_name) {
        bdestroy(dir->d_u_name);
    }
    if (dir->d_m_name_ucs2)
        free(dir->d_m_name_ucs2);
    bdestroy(dir->d_m_name);
    bdestroy(dir->d_fullpath);
    free(dir);
}

/*!
 * @brief Create struct dir from struct path
 *
 * Create a new struct dir from struct path. Then add it to the cache.
 * The caller must have assured that the dir is not already in the cache,
 * cf theAFP_ASSERTion.
 * 1. Open adouble file, get CNID from it.
 * 2. Search the database, hinting with the CNID from (1).
 * 3. Build fullpath and create struct dir.
 * 4. Add it to the cache.
 *
 * @param vol   (r) pointer to struct vol
 * @param dir   (r) pointer to parrent directory
 * @param path  (rw) pointer to struct path with valid path->u_name
 * @param len   (r) strlen of path->u_name
 *
 * @returns Pointer to new struct dir or NULL on error.
 *
 * @note Function also assigns path->m_name from path->u_name.
 */
struct dir *dir_add(const struct vol *vol, const struct dir *dir, struct path *path, int len)
{
    int err = 0;
    struct dir  *cdir = NULL;
    cnid_t      id;
    struct adouble  ad;
    struct adouble *adp = NULL;
    bstring fullpath;

    AFP_ASSERT(vol);
    AFP_ASSERT(dir);
    AFP_ASSERT(path);
    AFP_ASSERT(len > 0);

    if ((cdir = dircache_search_by_name(vol, dir, path->u_name, strlen(path->u_name))) != NULL) {
        /* there's a stray entry in the dircache */
        LOG(log_debug, logtype_afpd, "dir_add(did:%u,'%s/%s'): {stray cache entry: did:%u,'%s', removing}",
            ntohl(dir->d_did), cfrombstring(dir->d_fullpath), path->u_name,
            ntohl(cdir->d_did), cfrombstring(dir->d_fullpath));
        if (dir_remove(vol, cdir) != 0) {
            dircache_dump();
            exit(EXITERR_SYS);
        }
    }

    /* get_id needs adp for reading CNID from adouble file */
    ad_init(&ad, vol->v_adouble, vol->v_ad_options);
    if ((ad_open_metadata(path->u_name, ADFLAGS_DIR, 0, &ad)) == 0) /* 1 */
        adp = &ad;

    /* Get CNID */
    if ((id = get_id(vol, adp, &path->st, dir->d_did, path->u_name, len)) == 0) { /* 2 */
        err = 1;
        goto exit;
    }

    if (adp)
        ad_close_metadata(adp);

    /* Get macname from unixname */
    if (path->m_name == NULL) {
        if ((path->m_name = utompath(vol, path->u_name, id, utf8_encoding())) == NULL) {
            err = 2;
            goto exit;
        }
    }

    /* Build fullpath */
    if ( ((fullpath = bstrcpy(dir->d_fullpath)) == NULL) /* 3 */
         || (bconchar(fullpath, '/') != BSTR_OK)
         || (bcatcstr(fullpath, path->u_name)) != BSTR_OK) {
        LOG(log_error, logtype_afpd, "dir_add: fullpath: %s", strerror(errno) );
        err = 3;
        goto exit;
    }

    /* Allocate and initialize struct dir */
    if ((cdir = dir_new( path->m_name, path->u_name, vol, dir->d_did, id, fullpath)) == NULL) { /* 3 */
        err = 4;
        goto exit;
    }

    if ((dircache_add(cdir)) != 0) { /* 4 */
        LOG(log_error, logtype_afpd, "dir_add: fatal dircache error: %s", cfrombstring(fullpath));
        exit(EXITERR_SYS);
    }

exit:
    if (err != 0) {
        LOG(log_debug, logtype_afpd, "dir_add('%s/%s'): error: %u",
            cfrombstring(dir->d_u_name), path->u_name, err);

        if (adp)
            ad_close_metadata(adp);
        if (!cdir && fullpath)
            bdestroy(fullpath);
        if (cdir)
            dir_free(cdir);
        cdir = NULL;
    } else {
        /* no error */
        LOG(log_debug, logtype_afpd, "dir_add(did:%u,'%s/%s'): {cached: %u,'%s'}",
            ntohl(dir->d_did), cfrombstring(dir->d_fullpath), path->u_name,
            ntohl(cdir->d_did), cfrombstring(cdir->d_fullpath));
    }

    return(cdir);
}

/*!
 * @brief Remove a dir from a cache and free it and any ressources with it
 *
 * 1. Check if the dir is locked or has opened forks
 * 2. If it's a request to remove curdir, just chdir to volume root
 * 3. Remove it from the cache
 * 4. Remove the dir plus any allocated resources it references
 *
 * @param (r) pointer to struct vol
 * @param (rw) pointer to struct dir
 */
int dir_remove(const struct vol *vol, struct dir *dir)
{
    AFP_ASSERT(vol);
    AFP_ASSERT(dir);

    if (dir->d_did == DIRDID_ROOT_PARENT || dir->d_did == DIRDID_ROOT)
        return 0;

    if (dir->d_flags & DIRF_CACHELOCK || dir->d_ofork) { /* 1 */
        LOG(log_warning, logtype_afpd, "dir_remove(did:%u,'%s'): dir is locked or has opened forks",
            ntohl(dir->d_did), cfrombstring(dir->d_fullpath));
        return 0;
    }

    if (curdir == dir) {        /* 2 */
        if (movecwd(vol, vol->v_root) < 0) {
            LOG(log_error, logtype_afpd, "dir_remove: can't chdir to : %s", vol->v_root);
        }
    }

<<<<<<< HEAD
    dir->d_m_name_ucs2 = NULL;
    dir->d_left = dir->d_right = SENTINEL;
    dir->d_next = dir->d_prev = dir;
    return dir;
}

#if 0
/* ------------------ */
static hash_val_t hash_fun_dir(const void *key)
{
    const struct dir *k = key;

    static unsigned long randbox[] = {
        0x49848f1bU, 0xe6255dbaU, 0x36da5bdcU, 0x47bf94e9U,
        0x8cbcce22U, 0x559fc06aU, 0xd268f536U, 0xe10af79aU,
        0xc1af4d69U, 0x1d2917b5U, 0xec4c304dU, 0x9ee5016cU,
        0x69232f74U, 0xfead7bb3U, 0xe9089ab6U, 0xf012f6aeU,
    };

    const unsigned char *str = (unsigned char *)(k->d_u_name);
    hash_val_t acc = k->d_parent->d_did;

    while (*str) {
        acc ^= randbox[(*str + acc) & 0xf];
        acc = (acc << 1) | (acc >> 31);
        acc &= 0xffffffffU;
        acc ^= randbox[((*str++ >> 4) + acc) & 0xf];
        acc = (acc << 2) | (acc >> 30);
        acc &= 0xffffffffU;
    }
    return acc;
}
#endif
=======
    LOG(log_debug, logtype_afpd, "dir_remove(did:%u,'%s'): {removing}",
        ntohl(dir->d_did), cfrombstring(dir->d_fullpath));
>>>>>>> ba40d577

    dircache_remove(vol, dir, DIRCACHE | DIDNAME_INDEX | QUEUE_INDEX); /* 3 */
    dir_free(dir);              /* 4 */

    return 0;
}

/*!
 * @brief Modify a struct dir, adjust cache
 *
 * Any value that is 0 or NULL is not changed. If new_uname is NULL it is set to new_mname.
 * If given new_uname == new_mname, new_uname will point to new_mname.
 *
 * @param vol       (r) pointer to struct vol
 * @param dir       (rw) pointer to struct dir
 * @param pdid      (r) new parent DID
 * @param did       (r) new DID
 * @param new_mname (r) new mac-name
 * @param new_uname (r) new unix-name
 */
int dir_modify(const struct vol *vol,
               struct dir *dir,
               cnid_t pdid,
               cnid_t did,
               const char *new_mname,
               const char *new_uname,
               bstring pdir_fullpath)
{
    int ret = 0;

    /* Remove it from the cache */
    dircache_remove(vol, dir, DIRCACHE | DIDNAME_INDEX | QUEUE_INDEX);

    if (pdid)
        dir->d_pdid = pdid;
    if (did)
        dir->d_did = did;

    if (new_mname) {
        /* free uname if it's not the same as mname */
        if (dir->d_m_name != dir->d_u_name)
            bdestroy(dir->d_u_name);

        if (new_uname == NULL)
            new_uname = new_mname;

        /* assign new name */
        if ((bassigncstr(dir->d_m_name, new_mname)) != BSTR_OK) {
            LOG(log_error, logtype_afpd, "dir_modify: bassigncstr: %s", strerror(errno) );
            return -1;
        }

        if (new_mname == new_uname || (strcmp(new_mname, new_uname) == 0)) {
            dir->d_u_name = dir->d_m_name;
        } else {
            if ((dir->d_u_name = bfromcstr(new_uname)) == NULL) {
                LOG(log_error, logtype_afpd, "renamedir: bassigncstr: %s", strerror(errno) );
                return -1;
            }
        }
    }

    if (pdir_fullpath) {
        if (bassign(dir->d_fullpath, pdir_fullpath) != BSTR_OK)
            return -1;
        if (bcatcstr(dir->d_fullpath, "/") != BSTR_OK)
            return -1;
        if (bcatcstr(dir->d_fullpath, new_uname) != BSTR_OK)
            return -1;
    }

    if (dir->d_m_name_ucs2)
        free(dir->d_m_name_ucs2);
    if ((size_t)-1 == convert_string_allocate((utf8_encoding())?CH_UTF8_MAC:vol->v_maccharset, CH_UCS2, dir->d_m_name, -1, (char**)&dir->d_m_name_ucs2))
        dir->d_m_name_ucs2 = NULL;

    /* Re-add it to the cache */
    if ((dircache_add(dir)) != 0) {
        dircache_dump();
        exit(EXITERR_SYS);
    }

    return ret;
}

/*!
 * @brief Resolve a catalog node name path
 *
 * 1. Evaluate path type
 * 2. Move to start dir, if we cant, it might eg because of EACCES, build
 *    path from dirname, so eg getdirparams has sth it can chew on. curdir
 *    is dir parent then. All this is done in path_from_dir().
 * 3. Parse next cnode name in path, cases:
 * 4.   single "\0" -> do nothing
 * 5.   two or more consecutive "\0" -> chdir("..") one or more times
 * 6.   cnode name -> copy it to path.m_name
 * 7. Get unix name from mac name
 * 8. Special handling of request with did 1
 * 9. stat the cnode name
 * 10. If it's not there, it's probably an afp_createfile|dir,
 *     return with curdir = dir parent, struct path = dirname
 * 11. If it's there and it's a file, it must should be the last element of the requested
 *     path. Return with curdir = cnode name parent dir, struct path = filename
 * 12. Treat symlinks like files, dont follow them
 * 13. If it's a dir:
 * 14. Search the dircache for it
 * 15. If it's not in the cache, create a struct dir for it and add it to the cache
 * 16. chdir into the dir and
 * 17. set m_name to the mac equivalent of "."
 * 18. goto 3
 */
struct path *cname(struct vol *vol, struct dir *dir, char **cpath)
{
    static char        path[ MAXPATHLEN + 1];
    static struct path ret;

    struct dir  *cdir;
    char        *data, *p;
    int         len;
    u_int32_t   hint;
    u_int16_t   len16;
    int         size = 0;
    int         toUTF8 = 0;

    LOG(log_maxdebug, logtype_afpd, "came('%s'): {start}", cfrombstring(dir->d_fullpath));

    data = *cpath;
    afp_errno = AFPERR_NOOBJ;
    memset(&ret, 0, sizeof(ret));

    switch (ret.m_type = *data) { /* 1 */
    case 2:
        data++;
        len = (unsigned char) *data++;
        size = 2;
        if (afp_version >= 30) {
            ret.m_type = 3;
            toUTF8 = 1;
        }
        break;
    case 3:
        if (afp_version >= 30) {
            data++;
            memcpy(&hint, data, sizeof(hint));
            hint = ntohl(hint);
            data += sizeof(hint);

            memcpy(&len16, data, sizeof(len16));
            len = ntohs(len16);
            data += 2;
            size = 7;
            break;
        }
        /* else it's an error */
    default:
        afp_errno = AFPERR_PARAM;
        return( NULL );
    }
    *cpath += len + size;

    path[0] = 0;
    ret.m_name = path;

    if (movecwd(vol, dir) < 0 ) {
        LOG(log_debug, logtype_afpd, "cname(did:%u): failed to chdir to '%s'",
            ntohl(dir->d_did), cfrombstring(dir->d_fullpath));
        if (len == 0)
            return path_from_dir(vol, dir, &ret);
        else
            return NULL;
    }

    while (len) {         /* 3 */
        if (*data == 0) { /* 4 or 5 */
            data++;
            len--;
            while (len > 0 && *data == 0) { /* 5 */
                /* chdir to parrent dir */
                if ((dir = dirlookup(vol, dir->d_pdid)) == NULL)
                    return NULL;
                if (movecwd( vol, dir ) < 0 ) {
                    dir_remove(vol, dir);
                    return NULL;
                }
                data++;
                len--;
            }
            continue;
        }

        /* 6*/
        for ( p = path; *data != 0 && len > 0; len-- ) {
            *p++ = *data++;
            if (p > &path[ MAXPATHLEN]) {
                afp_errno = AFPERR_PARAM;
                return NULL;
            }
        }
        *p = 0;            /* Terminate string */
        ret.u_name = NULL;

        if (cname_mtouname(vol, dir, &ret, toUTF8) != 0) { /* 7 */
            LOG(log_error, logtype_afpd, "cname('%s'): error from cname_mtouname", path);
            return NULL;
        }

        LOG(log_maxdebug, logtype_afpd, "came('%s'): {node: '%s}", cfrombstring(dir->d_fullpath), ret.u_name);

        /* Prevent access to our special folders like .AppleDouble */
        if (check_name(vol, ret.u_name)) {
            /* the name is illegal */
            LOG(log_info, logtype_afpd, "cname: illegal path: '%s'", ret.u_name);
            afp_errno = AFPERR_PARAM;
            return NULL;
        }

        if (dir->d_did == DIRDID_ROOT_PARENT) { /* 8 */
            /*
             * Special case: CNID 1
             * root parent (did 1) has one child: the volume. Requests for did=1 with
             * some <name> must check against the volume name.
             */
            if ((strcmp(cfrombstring(vol->v_root->d_m_name), ret.m_name)) == 0)
                cdir = vol->v_root;
            else
                return NULL;
        } else {
            /*
             * CNID != 1, eg. most of the times we take this way.
             * Now check if current path-part is a file or dir:
             * o if it's dir we have to step into it
             * o if it's a file we expect it to be the last part of the requested path
             *   and thus call continue which should terminate the while loop because
             *   len = 0. Ok?
             */
            if (of_stat(&ret) != 0) { /* 9 */
                /*
                 * ret.u_name doesn't exist, might be afp_createfile|dir
                 * that means it should have been the last part
                 */
                if (len > 0) {
                    /* it wasn't the last part, so we have a bogus path request */
                    afp_errno = AFPERR_NOOBJ;
                    return NULL;
                }
                /*
                 * this will terminate clean in while (1) because len == 0,
                 * probably afp_createfile|dir
                 */
                LOG(log_maxdebug, logtype_afpd, "came('%s'): {leave-cnode ENOENT (possile create request): '%s'}", cfrombstring(dir->d_fullpath), ret.u_name);
                continue; /* 10 */
            }

            switch (ret.st.st_mode & S_IFMT) {
            case S_IFREG: /* 11 */
                LOG(log_debug, logtype_afpd, "came('%s'): {file: '%s'}", cfrombstring(dir->d_fullpath), ret.u_name);
                if (len > 0) {
                    /* it wasn't the last part, so we have a bogus path request */
                    afp_errno = AFPERR_PARAM;
                    return NULL;
                }
                continue; /* continues while loop */
            case S_IFLNK: /* 12 */
                LOG(log_debug, logtype_afpd, "came('%s'): {link: '%s'}", cfrombstring(dir->d_fullpath), ret.u_name);
                if (len > 0) {
                    LOG(log_warning, logtype_afpd, "came('%s'): {symlinked dir: '%s'}", cfrombstring(dir->d_fullpath), ret.u_name);
                    afp_errno = AFPERR_PARAM;
                    return NULL;
                }
                continue; /* continues while loop */
            case S_IFDIR: /* 13 */
                break;
            default:
                LOG(log_info, logtype_afpd, "cname: special file: '%s'", ret.u_name);
                afp_errno = AFPERR_NODIR;
                return NULL;
            }

            /* Search the cache */
            int unamelen = strlen(ret.u_name);
            cdir = dircache_search_by_name(vol, dir, ret.u_name, unamelen); /* 14 */
            if (cdir == NULL) {
                /* Not in cache, create one */
                if ((cdir = dir_add(vol, dir, &ret, unamelen)) == NULL) { /* 15 */
                    LOG(log_error, logtype_afpd, "cname(did:%u, name:'%s', cwd:'%s'): failed to add dir",
                        ntohl(dir->d_did), ret.u_name, getcwdpath());
                    return NULL;
                }
            }
        } /* if/else cnid==1 */

        /* Now chdir to the evaluated dir */
        if (movecwd( vol, cdir ) < 0 ) { /* 16 */
            LOG(log_debug, logtype_afpd, "cname(cwd:'%s'): failed to chdir to new subdir '%s': %s",
                cfrombstring(curdir->d_fullpath), cfrombstring(cdir->d_fullpath), strerror(errno));
            if (len == 0)
                return path_from_dir(vol, cdir, &ret);
            else
                return NULL;
        }
        dir = cdir;
        ret.m_name[0] = 0;      /* 17, so we later know last token was a dir */
    } /* while (len) */

    if (curdir->d_did == DIRDID_ROOT_PARENT) {
        afp_errno = AFPERR_DID1;
        return NULL;
    }

    if (ret.m_name[0] == 0) {
        /* Last part was a dir */
        ret.u_name = mtoupath(vol, ret.m_name, 0, 1); /* Force "." into a useable static buffer */
        ret.d_dir = dir;
    }

    LOG(log_debug, logtype_afpd, "came('%s') {end: curdir:'%s', path:'%s'}",
        cfrombstring(dir->d_fullpath),
        cfrombstring(curdir->d_fullpath),
        ret.u_name);

    return &ret;
}

/*
 * @brief chdir() to dir
 *
 * @param vol   (r) pointer to struct vol
 * @param dir   (r) pointer to struct dir
 *
 * @returns 0 on success, -1 on error with afp_errno set appropiately
 */
int movecwd(const struct vol *vol, struct dir *dir)
{
<<<<<<< HEAD
    char path[MAXPATHLEN + 1];
    struct dir  *d;
    char    *p, *u;
    int     n;
    int     ret;
=======
    AFP_ASSERT(vol);

    if (dir == NULL)
        return -1;
>>>>>>> ba40d577

    LOG(log_maxdebug, logtype_afpd, "movecwd(curdir:'%s', cwd:'%s')",
        cfrombstring(curdir->d_fullpath), getcwdpath());

    if ( dir == curdir)
        return( 0 );
    if (dir->d_did == DIRDID_ROOT_PARENT) {
        curdir = &rootParent;
        return 0;
    }

<<<<<<< HEAD
    p = path + sizeof(path) - 1;
    *p = '\0';
    for ( d = dir; d->d_parent != NULL && d != curdir; d = d->d_parent ) {
        u = d->d_u_name;
        if (!u) {
            /* parent directory is deleted */
            afp_errno = AFPERR_NOOBJ;
            return -1;
        }
        n = strlen( u );
        if (p -n -1 < path) {
            afp_errno = AFPERR_PARAM;
            return -1;
        }
        *--p = '/';
        p -= n;
        memcpy( p, u, n );
    }
    if ( d != curdir ) {
        n = strlen( vol->v_path );
        if (p -n -1 < path) {
            afp_errno = AFPERR_PARAM;
            return -1;
        }
        *--p = '/';
        p -= n;
        memcpy( p, vol->v_path, n );
    }
    if ( (ret = lchdir(p )) != 0 ) {
        LOG(log_debug, logtype_afpd, "movecwd('%s'): ret:%d, %u/%s", p, ret, errno, strerror(errno));

        if (ret == 1) {
            /* p is a symlink or getcwd failed */
            afp_errno = AFPERR_BADTYPE;
            vol->v_curdir = curdir = vol->v_dir;
            if (chdir(vol->v_path ) < 0) {
                LOG(log_debug, logtype_afpd, "can't chdir back'%s': %s", vol->v_path, strerror(errno));
                /* XXX what do we do here? */
            }
            return -1;
        }
=======
    LOG(log_debug, logtype_afpd, "movecwd(did:%u, '%s')", ntohl(dir->d_did), cfrombstring(dir->d_fullpath));

    if ( chdir(cfrombstring(dir->d_fullpath)) < 0 ) {
        LOG(log_debug, logtype_afpd, "movecwd('%s'): %s", cfrombstring(dir->d_fullpath), strerror(errno));
>>>>>>> ba40d577
        switch (errno) {
        case EACCES:
        case EPERM:
            afp_errno = AFPERR_ACCESS;
            break;
        default:
            afp_errno = AFPERR_NOOBJ;
        }
        return( -1 );
    }

    curdir = dir;
    return( 0 );
}

/*
 * We can't use unix file's perm to support Apple's inherited protection modes.
 * If we aren't the file's owner we can't change its perms when moving it and smb
 * nfs,... don't even try.
 */
#define AFP_CHECK_ACCESS

int check_access(char *path, int mode)
{
#ifdef AFP_CHECK_ACCESS
    struct maccess ma;
    char *p;

    p = ad_dir(path);
    if (!p)
        return -1;

    accessmode(p, &ma, curdir, NULL);
    if ((mode & OPENACC_WR) && !(ma.ma_user & AR_UWRITE))
        return -1;
    if ((mode & OPENACC_RD) && !(ma.ma_user & AR_UREAD))
        return -1;
#endif
    return 0;
}

/* --------------------- */
int file_access(struct path *path, int mode)
{
    struct maccess ma;

    accessmode(path->u_name, &ma, curdir, &path->st);
    if ((mode & OPENACC_WR) && !(ma.ma_user & AR_UWRITE))
        return -1;
    if ((mode & OPENACC_RD) && !(ma.ma_user & AR_UREAD))
        return -1;
    return 0;

}

/* --------------------- */
void setdiroffcnt(struct dir *dir, struct stat *st,  u_int32_t count)
{
    dir->offcnt = count;
    dir->ctime = st->st_ctime;
    dir->d_flags &= ~DIRF_CNID;
}


/* ---------------------
 * is our cached also for reenumerate id?
 */
int dirreenumerate(struct dir *dir, struct stat *st)
{
    return st->st_ctime == dir->ctime && (dir->d_flags & DIRF_CNID);
}

/* ------------------------------
   (".", curdir)
   (name, dir) with curdir:name == dir, from afp_enumerate
*/

int getdirparams(const struct vol *vol,
                 u_int16_t bitmap, struct path *s_path,
                 struct dir *dir,
                 char *buf, size_t *buflen )
{
    struct maccess  ma;
    struct adouble  ad;
    char        *data, *l_nameoff = NULL, *utf_nameoff = NULL;
    int         bit = 0, isad = 0;
    u_int32_t           aint;
    u_int16_t       ashort;
    int                 ret;
    u_int32_t           utf8 = 0;
    cnid_t              pdid;
    struct stat *st = &s_path->st;
    char *upath = s_path->u_name;

    if ((bitmap & ((1 << DIRPBIT_ATTR)  |
                   (1 << DIRPBIT_CDATE) |
                   (1 << DIRPBIT_MDATE) |
                   (1 << DIRPBIT_BDATE) |
                   (1 << DIRPBIT_FINFO)))) {

        ad_init(&ad, vol->v_adouble, vol->v_ad_options);
        if ( !ad_metadata( upath, ADFLAGS_CREATE|ADFLAGS_DIR, &ad) ) {
            isad = 1;
            if (ad.ad_md->adf_flags & O_CREAT) {
                /* We just created it */
                ad_setname(&ad, s_path->m_name);
                ad_setid( &ad,
                          s_path->st.st_dev,
                          s_path->st.st_ino,
                          dir->d_did,
                          dir->d_pdid,
                          vol->v_stamp);
                ad_flush( &ad);
            }
        }
    }

    pdid = dir->d_pdid;

    data = buf;
    while ( bitmap != 0 ) {
        while (( bitmap & 1 ) == 0 ) {
            bitmap = bitmap>>1;
            bit++;
        }

        switch ( bit ) {
        case DIRPBIT_ATTR :
            if ( isad ) {
                ad_getattr(&ad, &ashort);
            } else if (invisible_dots(vol, cfrombstring(dir->d_u_name))) {
                ashort = htons(ATTRBIT_INVISIBLE);
            } else
                ashort = 0;
            ashort |= htons(ATTRBIT_SHARED);
            memcpy( data, &ashort, sizeof( ashort ));
            data += sizeof( ashort );
            break;

        case DIRPBIT_PDID :
            memcpy( data, &pdid, sizeof( pdid ));
            data += sizeof( pdid );
            LOG(log_debug, logtype_afpd, "metadata('%s'):     Parent DID: %u",
                s_path->u_name, ntohl(pdid));
            break;

        case DIRPBIT_CDATE :
            if (!isad || (ad_getdate(&ad, AD_DATE_CREATE, &aint) < 0))
                aint = AD_DATE_FROM_UNIX(st->st_mtime);
            memcpy( data, &aint, sizeof( aint ));
            data += sizeof( aint );
            break;

        case DIRPBIT_MDATE :
            aint = AD_DATE_FROM_UNIX(st->st_mtime);
            memcpy( data, &aint, sizeof( aint ));
            data += sizeof( aint );
            break;

        case DIRPBIT_BDATE :
            if (!isad || (ad_getdate(&ad, AD_DATE_BACKUP, &aint) < 0))
                aint = AD_DATE_START;
            memcpy( data, &aint, sizeof( aint ));
            data += sizeof( aint );
            break;

        case DIRPBIT_FINFO :
            if ( isad ) {
                memcpy( data, ad_entry( &ad, ADEID_FINDERI ), 32 );
            } else { /* no appledouble */
                memset( data, 0, 32 );
                /* set default view -- this also gets done in ad_open() */
                ashort = htons(FINDERINFO_CLOSEDVIEW);
                memcpy(data + FINDERINFO_FRVIEWOFF, &ashort, sizeof(ashort));

                /* dot files are by default visible */
                if (invisible_dots(vol, cfrombstring(dir->d_u_name))) {
                    ashort = htons(FINDERINFO_INVISIBLE);
                    memcpy(data + FINDERINFO_FRFLAGOFF, &ashort, sizeof(ashort));
                }
            }
            data += 32;
            break;

        case DIRPBIT_LNAME :
            if (dir->d_m_name) /* root of parent can have a null name */
                l_nameoff = data;
            else
                memset(data, 0, sizeof(u_int16_t));
            data += sizeof( u_int16_t );
            break;

        case DIRPBIT_SNAME :
            memset(data, 0, sizeof(u_int16_t));
            data += sizeof( u_int16_t );
            break;

        case DIRPBIT_DID :
            memcpy( data, &dir->d_did, sizeof( aint ));
            data += sizeof( aint );
            LOG(log_debug, logtype_afpd, "metadata('%s'):            DID: %u",
                s_path->u_name, ntohl(dir->d_did));
            break;

        case DIRPBIT_OFFCNT :
            ashort = 0;
            /* this needs to handle current directory access rights */
            if (diroffcnt(dir, st)) {
                ashort = (dir->offcnt > 0xffff)?0xffff:dir->offcnt;
            }
            else if ((ret = for_each_dirent(vol, upath, NULL,NULL)) >= 0) {
                setdiroffcnt(dir, st,  ret);
                ashort = (dir->offcnt > 0xffff)?0xffff:dir->offcnt;
            }
            ashort = htons( ashort );
            memcpy( data, &ashort, sizeof( ashort ));
            data += sizeof( ashort );
            break;

        case DIRPBIT_UID :
            aint = htonl(st->st_uid);
            memcpy( data, &aint, sizeof( aint ));
            data += sizeof( aint );
            break;

        case DIRPBIT_GID :
            aint = htonl(st->st_gid);
            memcpy( data, &aint, sizeof( aint ));
            data += sizeof( aint );
            break;

        case DIRPBIT_ACCESS :
            accessmode( upath, &ma, dir , st);

            *data++ = ma.ma_user;
            *data++ = ma.ma_world;
            *data++ = ma.ma_group;
            *data++ = ma.ma_owner;
            break;

            /* Client has requested the ProDOS information block.
               Just pass back the same basic block for all
               directories. <shirsch@ibm.net> */
        case DIRPBIT_PDINFO :
            if (afp_version >= 30) { /* UTF8 name */
                utf8 = kTextEncodingUTF8;
                if (dir->d_m_name) /* root of parent can have a null name */
                    utf_nameoff = data;
                else
                    memset(data, 0, sizeof(u_int16_t));
                data += sizeof( u_int16_t );
                aint = 0;
                memcpy(data, &aint, sizeof( aint ));
                data += sizeof( aint );
            }
            else { /* ProDOS Info Block */
                *data++ = 0x0f;
                *data++ = 0;
                ashort = htons( 0x0200 );
                memcpy( data, &ashort, sizeof( ashort ));
                data += sizeof( ashort );
                memset( data, 0, sizeof( ashort ));
                data += sizeof( ashort );
            }
            break;

        case DIRPBIT_UNIXPR :
            aint = htonl(st->st_uid);
            memcpy( data, &aint, sizeof( aint ));
            data += sizeof( aint );
            aint = htonl(st->st_gid);
            memcpy( data, &aint, sizeof( aint ));
            data += sizeof( aint );

            aint = st->st_mode;
            aint = htonl ( aint & ~S_ISGID );  /* Remove SGID, OSX doesn't like it ... */
            memcpy( data, &aint, sizeof( aint ));
            data += sizeof( aint );

            accessmode( upath, &ma, dir , st);

            *data++ = ma.ma_user;
            *data++ = ma.ma_world;
            *data++ = ma.ma_group;
            *data++ = ma.ma_owner;
            break;

        default :
            if ( isad ) {
                ad_close_metadata( &ad );
            }
            return( AFPERR_BITMAP );
        }
        bitmap = bitmap>>1;
        bit++;
    }
    if ( l_nameoff ) {
        ashort = htons( data - buf );
        memcpy( l_nameoff, &ashort, sizeof( ashort ));
        data = set_name(vol, data, pdid, cfrombstring(dir->d_m_name), dir->d_did, 0);
    }
    if ( utf_nameoff ) {
        ashort = htons( data - buf );
        memcpy( utf_nameoff, &ashort, sizeof( ashort ));
        data = set_name(vol, data, pdid, cfrombstring(dir->d_m_name), dir->d_did, utf8);
    }
    if ( isad ) {
        ad_close_metadata( &ad );
    }
    *buflen = data - buf;
    return( AFP_OK );
}

/* ----------------------------- */
int path_error(struct path *path, int error)
{
/* - a dir with access error
 * - no error it's a file
 * - file not found
 */
    if (path_isadir(path))
        return afp_errno;
    if (path->st_valid && path->st_errno)
        return error;
    return AFPERR_BADTYPE ;
}

/* ----------------------------- */
int afp_setdirparams(AFPObj *obj, char *ibuf, size_t ibuflen _U_, char *rbuf _U_, size_t *rbuflen)
{
    struct vol  *vol;
    struct dir  *dir;
    struct path *path;
    u_int16_t   vid, bitmap;
    u_int32_t   did;
    int     rc;

    *rbuflen = 0;
    ibuf += 2;
    memcpy( &vid, ibuf, sizeof( vid ));
    ibuf += sizeof( vid );

    if (NULL == ( vol = getvolbyvid( vid )) ) {
        return( AFPERR_PARAM );
    }

    if (vol->v_flags & AFPVOL_RO)
        return AFPERR_VLOCK;

    memcpy( &did, ibuf, sizeof( did ));
    ibuf += sizeof( int );

    if (NULL == ( dir = dirlookup( vol, did )) ) {
        return afp_errno;
    }

    memcpy( &bitmap, ibuf, sizeof( bitmap ));
    bitmap = ntohs( bitmap );
    ibuf += sizeof( bitmap );

    if (NULL == ( path = cname( vol, dir, &ibuf )) ) {
        return get_afp_errno(AFPERR_NOOBJ);
    }

    if ( *path->m_name != '\0' ) {
        rc = path_error(path, AFPERR_NOOBJ);
        /* maybe we are trying to set perms back */
        if (rc != AFPERR_ACCESS)
            return rc;
    }

    /*
     * If ibuf is odd, make it even.
     */
    if ((u_long)ibuf & 1 ) {
        ibuf++;
    }

    if (AFP_OK == ( rc = setdirparams(vol, path, bitmap, ibuf )) ) {
        setvoltime(obj, vol );
    }
    return( rc );
}

/*
 * cf AFP3.0.pdf page 244 for change_mdate and change_parent_mdate logic
 *
 * assume path == '\0' eg. it's a directory in canonical form
 */
int setdirparams(struct vol *vol, struct path *path, u_int16_t d_bitmap, char *buf )
{
    struct maccess  ma;
    struct adouble  ad;
    struct utimbuf      ut;
    struct timeval      tv;

    char                *upath;
    struct dir          *dir;
    int         bit, isad = 1;
    int                 cdate, bdate;
    int                 owner, group;
    u_int16_t       ashort, bshort, oshort;
    int                 err = AFP_OK;
    int                 change_mdate = 0;
    int                 change_parent_mdate = 0;
    int                 newdate = 0;
    u_int16_t           bitmap = d_bitmap;
    u_char              finder_buf[32];
    u_int32_t       upriv;
    mode_t              mpriv = 0;
    u_int16_t           upriv_bit = 0;

    bit = 0;
    upath = path->u_name;
    dir   = path->d_dir;
    while ( bitmap != 0 ) {
        while (( bitmap & 1 ) == 0 ) {
            bitmap = bitmap>>1;
            bit++;
        }

        switch( bit ) {
        case DIRPBIT_ATTR :
            change_mdate = 1;
            memcpy( &ashort, buf, sizeof( ashort ));
            buf += sizeof( ashort );
            break;
        case DIRPBIT_CDATE :
            change_mdate = 1;
            memcpy(&cdate, buf, sizeof(cdate));
            buf += sizeof( cdate );
            break;
        case DIRPBIT_MDATE :
            memcpy(&newdate, buf, sizeof(newdate));
            buf += sizeof( newdate );
            break;
        case DIRPBIT_BDATE :
            change_mdate = 1;
            memcpy(&bdate, buf, sizeof(bdate));
            buf += sizeof( bdate );
            break;
        case DIRPBIT_FINFO :
            change_mdate = 1;
            memcpy( finder_buf, buf, 32 );
            buf += 32;
            break;
        case DIRPBIT_UID :  /* What kind of loser mounts as root? */
            change_parent_mdate = 1;
            memcpy( &owner, buf, sizeof(owner));
            buf += sizeof( owner );
            break;
        case DIRPBIT_GID :
            change_parent_mdate = 1;
            memcpy( &group, buf, sizeof( group ));
            buf += sizeof( group );
            break;
        case DIRPBIT_ACCESS :
            change_mdate = 1;
            change_parent_mdate = 1;
            ma.ma_user = *buf++;
            ma.ma_world = *buf++;
            ma.ma_group = *buf++;
            ma.ma_owner = *buf++;
            mpriv = mtoumode( &ma ) | vol->v_dperm;
            if (dir_rx_set(mpriv) && setdirmode( vol, upath, mpriv) < 0 ) {
                err = set_dir_errors(path, "setdirmode", errno);
                bitmap = 0;
            }
            break;
            /* Ignore what the client thinks we should do to the
               ProDOS information block.  Skip over the data and
               report nothing amiss. <shirsch@ibm.net> */
        case DIRPBIT_PDINFO :
            if (afp_version < 30) {
                buf += 6;
            }
            else {
                err = AFPERR_BITMAP;
                bitmap = 0;
            }
            break;
        case DIRPBIT_UNIXPR :
            if (vol_unix_priv(vol)) {
                memcpy( &owner, buf, sizeof(owner)); /* FIXME need to change owner too? */
                buf += sizeof( owner );
                memcpy( &group, buf, sizeof( group ));
                buf += sizeof( group );

                change_mdate = 1;
                change_parent_mdate = 1;
                memcpy( &upriv, buf, sizeof( upriv ));
                buf += sizeof( upriv );
                upriv = ntohl (upriv) | vol->v_dperm;
                if (dir_rx_set(upriv)) {
                    /* maybe we are trying to set perms back */
                    if ( setdirunixmode(vol, upath, upriv) < 0 ) {
                        bitmap = 0;
                        err = set_dir_errors(path, "setdirunixmode", errno);
                    }
                }
                else {
                    /* do it later */
                    upriv_bit = 1;
                }
                break;
            }
            /* fall through */
        default :
            err = AFPERR_BITMAP;
            bitmap = 0;
            break;
        }

        bitmap = bitmap>>1;
        bit++;
    }
    ad_init(&ad, vol->v_adouble, vol->v_ad_options);

    if (ad_open_metadata( upath, ADFLAGS_DIR, O_CREAT, &ad) < 0) {
        /*
         * Check to see what we're trying to set.  If it's anything
         * but ACCESS, UID, or GID, give an error.  If it's any of those
         * three, we don't need the ad to be open, so just continue.
         *
         * note: we also don't need to worry about mdate. also, be quiet
         *       if we're using the noadouble option.
         */
        if (!vol_noadouble(vol) && (d_bitmap &
                                    ~((1<<DIRPBIT_ACCESS)|(1<<DIRPBIT_UNIXPR)|
                                      (1<<DIRPBIT_UID)|(1<<DIRPBIT_GID)|
                                      (1<<DIRPBIT_MDATE)|(1<<DIRPBIT_PDINFO)))) {
            return AFPERR_ACCESS;
        }

        isad = 0;
    } else {
        /*
         * Check to see if a create was necessary. If it was, we'll want
         * to set our name, etc.
         */
        if ( (ad_get_HF_flags( &ad ) & O_CREAT)) {
            ad_setname(&ad, cfrombstring(curdir->d_m_name));
        }
    }

    bit = 0;
    bitmap = d_bitmap;
    while ( bitmap != 0 ) {
        while (( bitmap & 1 ) == 0 ) {
            bitmap = bitmap>>1;
            bit++;
        }

        switch( bit ) {
        case DIRPBIT_ATTR :
            if (isad) {
                ad_getattr(&ad, &bshort);
                oshort = bshort;
                if ( ntohs( ashort ) & ATTRBIT_SETCLR ) {
                    bshort |= htons( ntohs( ashort ) & ~ATTRBIT_SETCLR );
                } else {
                    bshort &= ~ashort;
                }
                if ((bshort & htons(ATTRBIT_INVISIBLE)) != (oshort & htons(ATTRBIT_INVISIBLE)))
                    change_parent_mdate = 1;
                ad_setattr(&ad, bshort);
            }
            break;
        case DIRPBIT_CDATE :
            if (isad) {
                ad_setdate(&ad, AD_DATE_CREATE, cdate);
            }
            break;
        case DIRPBIT_MDATE :
            break;
        case DIRPBIT_BDATE :
            if (isad) {
                ad_setdate(&ad, AD_DATE_BACKUP, bdate);
            }
            break;
        case DIRPBIT_FINFO :
            if (isad) {
                /* Fixes #2802236 */
                u_int16_t *fflags = (u_int16_t *)(finder_buf + FINDERINFO_FRFLAGOFF);
                *fflags &= htons(~FINDERINFO_ISHARED);
                /* #2802236 end */
                if (  dir->d_did == DIRDID_ROOT ) {
                    /*
                     * Alright, we admit it, this is *really* sick!
                     * The 4 bytes that we don't copy, when we're dealing
                     * with the root of a volume, are the directory's
                     * location information. This eliminates that annoying
                     * behavior one sees when mounting above another mount
                     * point.
                     */
                    memcpy( ad_entry( &ad, ADEID_FINDERI ), finder_buf, 10 );
                    memcpy( ad_entry( &ad, ADEID_FINDERI ) + 14, finder_buf + 14, 18 );
                } else {
                    memcpy( ad_entry( &ad, ADEID_FINDERI ), finder_buf, 32 );
                }
            }
            break;
        case DIRPBIT_UID :  /* What kind of loser mounts as root? */
            if ( (dir->d_did == DIRDID_ROOT) &&
                 (setdeskowner( ntohl(owner), -1 ) < 0)) {
                err = set_dir_errors(path, "setdeskowner", errno);
                if (isad && err == AFPERR_PARAM) {
                    err = AFP_OK; /* ???*/
                }
                else {
                    goto setdirparam_done;
                }
            }
            if ( setdirowner(vol, upath, ntohl(owner), -1 ) < 0 ) {
                err = set_dir_errors(path, "setdirowner", errno);
                goto setdirparam_done;
            }
            break;
        case DIRPBIT_GID :
            if (dir->d_did == DIRDID_ROOT)
                setdeskowner( -1, ntohl(group) );
            if ( setdirowner(vol, upath, -1, ntohl(group) ) < 0 ) {
                err = set_dir_errors(path, "setdirowner", errno);
                goto setdirparam_done;
            }
            break;
        case DIRPBIT_ACCESS :
            if (dir->d_did == DIRDID_ROOT) {
                setdeskmode(mpriv);
                if (!dir_rx_set(mpriv)) {
                    /* we can't remove read and search for owner on volume root */
                    err = AFPERR_ACCESS;
                    goto setdirparam_done;
                }
            }

            if (!dir_rx_set(mpriv) && setdirmode( vol, upath, mpriv) < 0 ) {
                err = set_dir_errors(path, "setdirmode", errno);
                goto setdirparam_done;
            }
            break;
        case DIRPBIT_PDINFO :
            if (afp_version >= 30) {
                err = AFPERR_BITMAP;
                goto setdirparam_done;
            }
            break;
        case DIRPBIT_UNIXPR :
            if (vol_unix_priv(vol)) {
                if (dir->d_did == DIRDID_ROOT) {
                    if (!dir_rx_set(upriv)) {
                        /* we can't remove read and search for owner on volume root */
                        err = AFPERR_ACCESS;
                        goto setdirparam_done;
                    }
                    setdeskowner( -1, ntohl(group) );
                    setdeskmode( upriv );
                }
                if ( setdirowner(vol, upath, -1, ntohl(group) ) < 0 ) {
                    err = set_dir_errors(path, "setdirowner", errno);
                    goto setdirparam_done;
                }

                if ( upriv_bit && setdirunixmode(vol, upath, upriv) < 0 ) {
                    err = set_dir_errors(path, "setdirunixmode", errno);
                    goto setdirparam_done;
                }
            }
            else {
                err = AFPERR_BITMAP;
                goto setdirparam_done;
            }
            break;
        default :
            err = AFPERR_BITMAP;
            goto setdirparam_done;
            break;
        }

        bitmap = bitmap>>1;
        bit++;
    }

setdirparam_done:
    if (change_mdate && newdate == 0 && gettimeofday(&tv, NULL) == 0) {
        newdate = AD_DATE_FROM_UNIX(tv.tv_sec);
    }
    if (newdate) {
        if (isad)
            ad_setdate(&ad, AD_DATE_MODIFY, newdate);
        ut.actime = ut.modtime = AD_DATE_TO_UNIX(newdate);
        utime(upath, &ut);
    }

    if ( isad ) {
        if (path->st_valid && !path->st_errno) {
            struct stat *st = &path->st;

            if (dir && dir->d_pdid) {
                ad_setid(&ad, st->st_dev, st->st_ino,  dir->d_did, dir->d_pdid, vol->v_stamp);
            }
        }
        ad_flush( &ad);
        ad_close_metadata( &ad);
    }

    if (change_parent_mdate && dir->d_did != DIRDID_ROOT
        && gettimeofday(&tv, NULL) == 0) {
        if (movecwd(vol, dirlookup(vol, dir->d_pdid)) == 0) {
            newdate = AD_DATE_FROM_UNIX(tv.tv_sec);
            /* be careful with bitmap because now dir is null */
            bitmap = 1<<DIRPBIT_MDATE;
            setdirparams(vol, &Cur_Path, bitmap, (char *)&newdate);
            /* should we reset curdir ?*/
        }
    }

    return err;
}

int afp_syncdir(AFPObj *obj _U_, char *ibuf, size_t ibuflen _U_, char *rbuf _U_, size_t *rbuflen)
{
#ifdef HAVE_DIRFD
    DIR                  *dp;
#endif
    int                  dfd;
    struct vol           *vol;
    struct dir           *dir;
    u_int32_t            did;
    u_int16_t            vid;

    *rbuflen = 0;
    ibuf += 2;

    memcpy( &vid, ibuf, sizeof( vid ));
    ibuf += sizeof( vid );
    if (NULL == (vol = getvolbyvid( vid )) ) {
        return( AFPERR_PARAM );
    }

    memcpy( &did, ibuf, sizeof( did ));
    ibuf += sizeof( did );

    /*
     * Here's the deal:
     * if it's CNID 2 our only choice to meet the specs is call sync.
     * For any other CNID just sync that dir. To my knowledge the
     * intended use of FPSyncDir is to sync the volume so all we're
     * ever going to see here is probably CNID 2. Anyway, we' prepared.
     */

    if ( ntohl(did) == 2 ) {
        sync();
    } else {
        if (NULL == ( dir = dirlookup( vol, did )) ) {
            return afp_errno; /* was AFPERR_NOOBJ */
        }

        if (movecwd( vol, dir ) < 0 )
            return ( AFPERR_NOOBJ );

        /*
         * Assuming only OSens that have dirfd also may require fsyncing directories
         * in order to flush metadata e.g. Linux.
         */

#ifdef HAVE_DIRFD
        if (NULL == ( dp = opendir( "." )) ) {
            switch( errno ) {
            case ENOENT :
                return( AFPERR_NOOBJ );
            case EACCES :
                return( AFPERR_ACCESS );
            default :
                return( AFPERR_PARAM );
            }
        }

        LOG(log_debug, logtype_afpd, "afp_syncdir: dir: '%s'", dir->d_u_name);

        dfd = dirfd( dp );
        if ( fsync ( dfd ) < 0 )
            LOG(log_error, logtype_afpd, "afp_syncdir(%s):  %s",
                dir->d_u_name, strerror(errno) );
        closedir(dp); /* closes dfd too */
#endif

        if ( -1 == (dfd = open(vol->ad_path(".", ADFLAGS_DIR), O_RDWR))) {
            switch( errno ) {
            case ENOENT:
                return( AFPERR_NOOBJ );
            case EACCES:
                return( AFPERR_ACCESS );
            default:
                return( AFPERR_PARAM );
            }
        }

        LOG(log_debug, logtype_afpd, "afp_syncdir: ad-file: '%s'",
            vol->ad_path(".", ADFLAGS_DIR) );

        if ( fsync(dfd) < 0 )
            LOG(log_error, logtype_afpd, "afp_syncdir(%s): %s",
                vol->ad_path(cfrombstring(dir->d_u_name), ADFLAGS_DIR), strerror(errno) );
        close(dfd);
    }

    return ( AFP_OK );
}

int afp_createdir(AFPObj *obj, char *ibuf, size_t ibuflen _U_, char *rbuf, size_t *rbuflen)
{
    struct adouble  ad;
    struct vol      *vol;
    struct dir      *dir;
    char        *upath;
    struct path         *s_path;
    u_int32_t       did;
    u_int16_t       vid;
    int                 err;

    *rbuflen = 0;
    ibuf += 2;

    memcpy( &vid, ibuf, sizeof( vid ));
    ibuf += sizeof( vid );
    if (NULL == ( vol = getvolbyvid( vid )) ) {
        return( AFPERR_PARAM );
    }

    if (vol->v_flags & AFPVOL_RO)
        return AFPERR_VLOCK;

    memcpy( &did, ibuf, sizeof( did ));
    ibuf += sizeof( did );
    if (NULL == ( dir = dirlookup( vol, did )) ) {
        return afp_errno; /* was AFPERR_NOOBJ */
    }
    /* for concurrent access we need to be sure we are not in the
     * folder we want to create...
     */
    movecwd(vol, dir);

    if (NULL == ( s_path = cname( vol, dir, &ibuf )) ) {
        return get_afp_errno(AFPERR_PARAM);
    }
    /* cname was able to move curdir to it! */
    if (*s_path->m_name == '\0')
        return AFPERR_EXIST;

    upath = s_path->u_name;

    if (AFP_OK != (err = netatalk_mkdir( upath))) {
        return err;
    }

    if (of_stat(s_path) < 0) {
        return AFPERR_MISC;
    }

    curdir->offcnt++;

    if ((dir = dir_add(vol, curdir, s_path, strlen(s_path->u_name))) == NULL) {
        return AFPERR_MISC;
    }

    if ( movecwd( vol, dir ) < 0 ) {
        return( AFPERR_PARAM );
    }

    ad_init(&ad, vol->v_adouble, vol->v_ad_options);
    if (ad_open_metadata( ".", ADFLAGS_DIR, O_CREAT, &ad ) < 0)  {
        if (vol_noadouble(vol))
            goto createdir_done;
        return( AFPERR_ACCESS );
    }
    ad_setname(&ad, s_path->m_name);
    ad_setid( &ad, s_path->st.st_dev, s_path->st.st_ino, dir->d_did, did, vol->v_stamp);

    ad_flush( &ad);
    ad_close_metadata( &ad);

createdir_done:
#ifdef HAVE_NFSv4_ACLS
    /* FIXME: are we really inside the created dir? */
    addir_inherit_acl(vol);
#endif

    memcpy( rbuf, &dir->d_did, sizeof( u_int32_t ));
    *rbuflen = sizeof( u_int32_t );
    setvoltime(obj, vol );
    return( AFP_OK );
}

/*
 * dst       new unix filename (not a pathname)
 * newname   new mac name
 * newparent curdir
<<<<<<< HEAD
 * dirfd     -1 means ignore dirfd (or use AT_FDCWD), otherwise src is relative to dirfd
=======
>>>>>>> ba40d577
 */
int renamedir(const struct vol *vol,
              int dirfd,
              char *src,
              char *dst,
              struct dir *dir,
              struct dir *newparent,
              char *newname)
{
    struct adouble  ad;
    int             err;

    /* existence check moved to afp_moveandrename */
    if ( unix_rename(dirfd, src, -1, dst ) < 0 ) {
        switch ( errno ) {
        case ENOENT :
            return( AFPERR_NOOBJ );
        case EACCES :
            return( AFPERR_ACCESS );
        case EROFS:
            return AFPERR_VLOCK;
        case EINVAL:
            /* tried to move directory into a subdirectory of itself */
            return AFPERR_CANTMOVE;
        case EXDEV:
            /* this needs to copy and delete. bleah. that means we have
             * to deal with entire directory hierarchies. */
            if ((err = copydir(vol, dirfd, src, dst)) < 0) {
                deletedir(-1, dst);
                return err;
            }
            if ((err = deletedir(dirfd, src)) < 0)
                return err;
            break;
        default :
            return( AFPERR_PARAM );
        }
    }

    vol->vfs->vfs_renamedir(vol, dirfd, src, dst);

    ad_init(&ad, vol->v_adouble, vol->v_ad_options);

    if (!ad_open_metadata( dst, ADFLAGS_DIR, 0, &ad)) {
        ad_setname(&ad, newname);
        ad_flush( &ad);
        ad_close_metadata( &ad);
    }

    if (dir_modify(vol, dir, curdir->d_did, 0, newname, dst, curdir->d_fullpath) != 0) {
        LOG(log_error, logtype_afpd, "renamedir: fatal error from dir_modify: %s -> %s", src, dst);
        return AFPERR_MISC;
    }

    return( AFP_OK );
}

/* delete an empty directory */
int deletecurdir(struct vol *vol)
{
    struct dirent *de;
    struct stat st;
    struct dir  *fdir;
    DIR *dp;
    struct adouble  ad;
    u_int16_t       ashort;
    int err;

    if ( dirlookup(vol, curdir->d_pdid) == NULL ) {
        return( AFPERR_ACCESS );
    }

    fdir = curdir;

    ad_init(&ad, vol->v_adouble, vol->v_ad_options);
    /* we never want to create a resource fork here, we are going to delete it */
    if ( ad_metadata( ".", ADFLAGS_DIR, &ad) == 0 ) {

        ad_getattr(&ad, &ashort);
        ad_close_metadata(&ad);
        if ((ashort & htons(ATTRBIT_NODELETE))) {
            return  AFPERR_OLOCK;
        }
    }
    err = vol->vfs->vfs_deletecurdir(vol);
    if (err) {
        return err;
    }

    /* now get rid of dangling symlinks */
    if ((dp = opendir("."))) {
        while ((de = readdir(dp))) {
            /* skip this and previous directory */
            if (!strcmp(de->d_name, ".") || !strcmp(de->d_name, ".."))
                continue;

            /* bail if it's not a symlink */
            if ((lstat(de->d_name, &st) == 0) && !S_ISLNK(st.st_mode)) {
                closedir(dp);
                return AFPERR_DIRNEMPT;
            }

            if ((err = netatalk_unlink(de->d_name))) {
                closedir(dp);
                return err;
            }
        }
    }

    if ( movecwd(vol, dirlookup(vol, curdir->d_pdid)) < 0 ) {
        err = afp_errno;
        goto delete_done;
    }

<<<<<<< HEAD
    err = netatalk_rmdir_all_errors(-1, fdir->d_u_name);
=======
    err = netatalk_rmdir_all_errors(cfrombstring(fdir->d_u_name));
>>>>>>> ba40d577
    if ( err ==  AFP_OK || err == AFPERR_NOOBJ) {
        cnid_delete(vol->v_cdb, fdir->d_did);
        dir_remove( vol, fdir );
    }
delete_done:
    if (dp) {
        /* inode is used as key for cnid.
         * Close the descriptor only after cnid_delete
         * has been called.
         */
        closedir(dp);
    }
    return err;
}

int afp_mapid(AFPObj *obj, char *ibuf, size_t ibuflen _U_, char *rbuf, size_t *rbuflen)
{
    struct passwd   *pw;
    struct group    *gr;
    char        *name;
    u_int32_t           id;
    int         len, sfunc;
    int         utf8 = 0;

    ibuf++;
    sfunc = (unsigned char) *ibuf++;
    *rbuflen = 0;


    if (sfunc >= 3 && sfunc <= 6) {
        if (afp_version < 30) {
            return( AFPERR_PARAM );
        }
        utf8 = 1;
    }

    switch ( sfunc ) {
    case 1 :
    case 3 :/* unicode */
        memcpy( &id, ibuf, sizeof( id ));
        id = ntohl(id);
        if ( id != 0 ) {
            if (( pw = getpwuid( id )) == NULL ) {
                return( AFPERR_NOITEM );
            }
            len = convert_string_allocate( obj->options.unixcharset, ((!utf8)?obj->options.maccharset:CH_UTF8_MAC),
                                           pw->pw_name, -1, &name);
        } else {
            len = 0;
            name = NULL;
        }
        break;
    case 2 :
    case 4 : /* unicode */
        memcpy( &id, ibuf, sizeof( id ));
        id = ntohl(id);
        if ( id != 0 ) {
            if (NULL == ( gr = (struct group *)getgrgid( id ))) {
                return( AFPERR_NOITEM );
            }
            len = convert_string_allocate( obj->options.unixcharset, (!utf8)?obj->options.maccharset:CH_UTF8_MAC,
                                           gr->gr_name, -1, &name);
        } else {
            len = 0;
            name = NULL;
        }
        break;
#ifdef HAVE_NFSv4_ACLS
    case 5 : /* UUID -> username */
    case 6 : /* UUID -> groupname */
        if ((afp_version < 32) || !(obj->options.flags & OPTION_UUID ))
            return AFPERR_PARAM;
        LOG(log_debug, logtype_afpd, "afp_mapid: valid UUID request");
        uuidtype_t type;
        len = getnamefromuuid( ibuf, &name, &type);
        if (len != 0)       /* its a error code, not len */
            return AFPERR_NOITEM;
        if (type == UUID_USER) {
            if (( pw = getpwnam( name )) == NULL )
                return( AFPERR_NOITEM );
            LOG(log_debug, logtype_afpd, "afp_mapid: name:%s -> uid:%d", name, pw->pw_uid);
            id = htonl(UUID_USER);
            memcpy( rbuf, &id, sizeof( id ));
            id = htonl( pw->pw_uid);
            rbuf += sizeof( id );
            memcpy( rbuf, &id, sizeof( id ));
            rbuf += sizeof( id );
            *rbuflen = 2 * sizeof( id );
        } else {        /* type == UUID_GROUP */
            if (( gr = getgrnam( name )) == NULL )
                return( AFPERR_NOITEM );
            LOG(log_debug, logtype_afpd, "afp_mapid: group:%s -> gid:%d", name, gr->gr_gid);
            id = htonl(UUID_GROUP);
            memcpy( rbuf, &id, sizeof( id ));
            rbuf += sizeof( id );
            id = htonl( gr->gr_gid);
            memcpy( rbuf, &id, sizeof( id ));
            rbuf += sizeof( id );
            *rbuflen = 2 * sizeof( id );
        }
        break;
#endif
    default :
        return( AFPERR_PARAM );
    }

    if (name)
        len = strlen( name );

    if (utf8) {
        u_int16_t tp = htons(len);
        memcpy(rbuf, &tp, sizeof(tp));
        rbuf += sizeof(tp);
        *rbuflen += 2;
    }
    else {
        *rbuf++ = len;
        *rbuflen += 1;
    }
    if ( len > 0 ) {
        memcpy( rbuf, name, len );
    }
    *rbuflen += len;
    if (name)
        free(name);
    return( AFP_OK );
}

int afp_mapname(AFPObj *obj _U_, char *ibuf, size_t ibuflen _U_, char *rbuf, size_t *rbuflen)
{
    struct passwd   *pw;
    struct group    *gr;
    int             len, sfunc;
    u_int32_t       id;
    u_int16_t       ulen;

    ibuf++;
    sfunc = (unsigned char) *ibuf++;
    *rbuflen = 0;
    LOG(log_debug, logtype_afpd, "afp_mapname: sfunc: %d, afp_version: %d", sfunc, afp_version);
    switch ( sfunc ) {
    case 1 :
    case 2 : /* unicode */
        if (afp_version < 30) {
            return( AFPERR_PARAM );
        }
        memcpy(&ulen, ibuf, sizeof(ulen));
        len = ntohs(ulen);
        ibuf += 2;
        LOG(log_debug, logtype_afpd, "afp_mapname: alive");
        break;
    case 3 :
    case 4 :
        len = (unsigned char) *ibuf++;
        break;
#ifdef HAVE_NFSv4_ACLS
    case 5 : /* username -> UUID  */
    case 6 : /* groupname -> UUID */
        if ((afp_version < 32) || !(obj->options.flags & OPTION_UUID ))
            return AFPERR_PARAM;
        memcpy(&ulen, ibuf, sizeof(ulen));
        len = ntohs(ulen);
        ibuf += 2;
        break;
#endif
    default :
        return( AFPERR_PARAM );
    }

    ibuf[ len ] = '\0';

    if ( len == 0 )
        return AFPERR_PARAM;
    else {
        switch ( sfunc ) {
        case 1 : /* unicode */
        case 3 :
            if (NULL == ( pw = (struct passwd *)getpwnam( ibuf )) ) {
                return( AFPERR_NOITEM );
            }
            id = pw->pw_uid;
            id = htonl(id);
            memcpy( rbuf, &id, sizeof( id ));
            *rbuflen = sizeof( id );
            break;

        case 2 : /* unicode */
        case 4 :
            LOG(log_debug, logtype_afpd, "afp_mapname: gettgrnam for name: %s",ibuf);
            if (NULL == ( gr = (struct group *)getgrnam( ibuf ))) {
                return( AFPERR_NOITEM );
            }
            id = gr->gr_gid;
            LOG(log_debug, logtype_afpd, "afp_mapname: gettgrnam for name: %s -> id: %d",ibuf, id);
            id = htonl(id);
            memcpy( rbuf, &id, sizeof( id ));
            *rbuflen = sizeof( id );
            break;
#ifdef HAVE_NFSv4_ACLS
        case 5 :        /* username -> UUID */
            LOG(log_debug, logtype_afpd, "afp_mapname: name: %s",ibuf);
            if (0 != getuuidfromname(ibuf, UUID_USER, rbuf))
                return AFPERR_NOITEM;
            *rbuflen = UUID_BINSIZE;
            break;
        case 6 :        /* groupname -> UUID */
            LOG(log_debug, logtype_afpd, "afp_mapname: name: %s",ibuf);
            if (0 != getuuidfromname(ibuf, UUID_GROUP, rbuf))
                return AFPERR_NOITEM;
            *rbuflen = UUID_BINSIZE;
            break;
#endif
        }
    }
    return( AFP_OK );
}

/* ------------------------------------
   variable DID support
*/
int afp_closedir(AFPObj *obj _U_, char *ibuf _U_, size_t ibuflen _U_, char *rbuf _U_, size_t *rbuflen)
{
#if 0
    struct vol   *vol;
    struct dir   *dir;
    u_int16_t    vid;
    u_int32_t    did;
#endif /* 0 */

    *rbuflen = 0;

    /* do nothing as dids are static for the life of the process. */
#if 0
    ibuf += 2;

    memcpy(&vid,  ibuf, sizeof( vid ));
    ibuf += sizeof( vid );
    if (( vol = getvolbyvid( vid )) == NULL ) {
        return( AFPERR_PARAM );
    }

    memcpy( &did, ibuf, sizeof( did ));
    ibuf += sizeof( did );
    if (( dir = dirlookup( vol, did )) == NULL ) {
        return( AFPERR_PARAM );
    }

    /* dir_remove -- deletedid */
#endif /* 0 */

    return AFP_OK;
}

/* did creation gets done automatically
 * there's a pb again with case but move it to cname
 */
int afp_opendir(AFPObj *obj _U_, char *ibuf, size_t ibuflen  _U_, char *rbuf, size_t *rbuflen)
{
    struct vol      *vol;
    struct dir      *parentdir;
    struct path     *path;
    u_int32_t       did;
    u_int16_t       vid;

    *rbuflen = 0;
    ibuf += 2;

    memcpy(&vid, ibuf, sizeof(vid));
    ibuf += sizeof( vid );

    if (NULL == ( vol = getvolbyvid( vid )) ) {
        return( AFPERR_PARAM );
    }

    memcpy(&did, ibuf, sizeof(did));
    ibuf += sizeof(did);

    if (NULL == ( parentdir = dirlookup( vol, did )) ) {
        return afp_errno;
    }

    if (NULL == ( path = cname( vol, parentdir, &ibuf )) ) {
        return get_afp_errno(AFPERR_PARAM);
    }

    if ( *path->m_name != '\0' ) {
        return path_error(path, AFPERR_NOOBJ);
    }

    if ( !path->st_valid && of_stat(path ) < 0 ) {
        return( AFPERR_NOOBJ );
    }
    if ( path->st_errno ) {
        return( AFPERR_NOOBJ );
    }

    memcpy(rbuf, &curdir->d_did, sizeof(curdir->d_did));
    *rbuflen = sizeof(curdir->d_did);
    return AFP_OK;
}<|MERGE_RESOLUTION|>--- conflicted
+++ resolved
@@ -1,9 +1,5 @@
 /*
-<<<<<<< HEAD
- * $Id: directory.c,v 1.140 2010-03-12 15:16:49 franklahm Exp $
-=======
- * $Id: directory.c,v 1.131.2.14 2010-02-11 14:13:06 franklahm Exp $
->>>>>>> ba40d577
+ * $Id: directory.c,v 1.140 2010/03/12 15:16:49 franklahm Exp $
  *
  * Copyright (c) 1990,1993 Regents of The University of Michigan.
  * All Rights Reserved.  See COPYRIGHT.
@@ -51,82 +47,10 @@
 extern void addir_inherit_acl(const struct vol *vol);
 #endif
 
-<<<<<<< HEAD
-/* 
- * Directory caches
- * ================
- *
- * There are currently two cache structures where afpd caches directory information
- * a) a DID/dirname cache in a hashtable 
- * b) a (red-black) tree with CNIDs as key
- *
- * a) is for searching by DID/dirname
- * b) is for searching by CNID
- *
- * Through additional parent, child, previous and next pointers, b) is also used to
- * represent the on-disk layout of the filesystem. parent and child point to parent
- * and child directory respectively, linking 2 or more subdirectories in one
- * directory with previous and next pointers.
- *
- * Usage examples, highlighting the main functions:
- * 
- * a) is eg used in enumerate():
- * if IS_DIR
- *     dir = dirsearch_byname() // search in cache
- *     if (dir == NULL)         // not found
- *         dir = adddir()       // add to cache
- *      getdirparams()
- *
- * b) is eg used in afp_getfildirparams()
- * dirlookup()             // wrapper for cache and db search
- *   => dir = dirsearch()  // search in cache
- *      if (dir)           // found
- *          return
- *      else               // not found,
- *          cnid_resolve() // resolve with CNID database
- *      cname()            // add to cache
- */
-
-struct dir  *curdir;
-int         afp_errno;
-
-#define SENTINEL (&sentinel)
-static struct dir sentinel = { SENTINEL, SENTINEL, NULL, /* left, right, back */
-                               DIRTREE_COLOR_BLACK,      /* color */
-                               NULL, NULL,               /* parent, child */
-                               NULL, NULL,               /* previous, next */
-                               NULL, 0, 0,               /* oforks, did, flags */
-                               0, 0,                     /* ctime, offcnt */
-                               NULL, NULL, NULL};        /* mname, uname, ucs2-name */
-static struct dir rootpar  = { SENTINEL, SENTINEL, NULL,
-                               0,
-                               NULL, NULL,
-                               NULL, NULL,
-                               NULL, 0, 0,
-                               0, 0,
-                               NULL, NULL, NULL};
-
-/* (from IM: Toolbox Essentials)
- * dirFinderInfo (DInfo) fields:
- * field        bytes
- * frRect       8    folder's window rectangle
- * frFlags      2    flags
- * frLocation   4    folder's location in window
- * frView       2    folder's view (default == closedView (256))
- *
- * extended dirFinderInfo (DXInfo) fields:
- * frScroll     4    scroll position
- * frOpenChain: 4    directory ID chain of open folders
- * frScript:    1    script flag and code
- * frXFlags:    1    reserved
- * frComment:   2    comment ID
- * frPutAway:   4    home directory ID
-=======
 /*
  * FIXMEs, loose ends after the dircache rewrite:
  * o merge dircache_search_by_name and dir_add ??
  * o case-insensitivity is gone from cname
->>>>>>> ba40d577
  */
 
 
@@ -146,8 +70,10 @@
     "",  /* mac name */
     ".", /* unix name */
     0,   /* id */
-    NULL,/* struct dir */
+    NULL,/* struct dir * */
     0,   /* stat is not set */
+    0,   /* errno */
+    {0} /* struct stat */
 };
 
 
@@ -183,7 +109,7 @@
 }
 
 /* ------------------- */
-static int deletedir(char *dir)
+static int deletedir(int dirfd, char *dir)
 {
     char path[MAXPATHLEN + 1];
     DIR *dp;
@@ -197,7 +123,7 @@
         return AFPERR_PARAM;
 
     /* already gone */
-    if ((dp = opendir(dir)) == NULL)
+    if ((dp = opendirat(dirfd, dir)) == NULL)
         return AFP_OK;
 
     strcpy(path, dir);
@@ -214,13 +140,13 @@
             break;
         }
         strcpy(path + len, de->d_name);
-        if (stat(path, &st)) {
+        if (lstatat(dirfd, path, &st)) {
             continue;
         }
         if (S_ISDIR(st.st_mode)) {
-            err = deletedir(path);
+            err = deletedir(dirfd, path);
         } else {
-            err = netatalk_unlink(path);
+            err = netatalk_unlinkat(dirfd, path);
         }
     }
     closedir(dp);
@@ -228,13 +154,13 @@
     /* okay. the directory is empty. delete it. note: we already got rid
        of .AppleDouble.  */
     if (err == AFP_OK) {
-        err = netatalk_rmdir(dir);
+        err = netatalk_rmdir(dirfd, dir);
     }
     return err;
 }
 
 /* do a recursive copy. */
-static int copydir(const struct vol *vol, char *src, char *dst)
+static int copydir(const struct vol *vol, int dirfd, char *src, char *dst)
 {
     char spath[MAXPATHLEN + 1], dpath[MAXPATHLEN + 1];
     DIR *dp;
@@ -248,7 +174,7 @@
     /* doesn't exist or the path is too long. */
     if (((slen = strlen(src)) > sizeof(spath) - 2) ||
         ((dlen = strlen(dst)) > sizeof(dpath) - 2) ||
-        ((dp = opendir(src)) == NULL))
+        ((dp = opendirat(dirfd, src)) == NULL))
         return AFPERR_PARAM;
 
     /* try to create the destination directory */
@@ -280,7 +206,7 @@
         }
         strcpy(spath + slen, de->d_name);
 
-        if (stat(spath, &st) == 0) {
+        if (lstatat(dirfd, spath, &st) == 0) {
             if (strlen(de->d_name) > drem) {
                 err = AFPERR_PARAM;
                 break;
@@ -288,9 +214,9 @@
             strcpy(dpath + dlen, de->d_name);
 
             if (S_ISDIR(st.st_mode)) {
-                if (AFP_OK != (err = copydir(vol, spath, dpath)))
+                if (AFP_OK != (err = copydir(vol, dirfd, spath, dpath)))
                     goto copydir_done;
-            } else if (AFP_OK != (err = copyfile(vol, vol, spath, dpath, NULL, NULL))) {
+            } else if (AFP_OK != (err = copyfile(vol, vol, dirfd, spath, dpath, NULL, NULL))) {
                 goto copydir_done;
 
             } else {
@@ -302,7 +228,7 @@
     }
 
     /* keep the same time stamp. */
-    if (stat(src, &st) == 0) {
+    if (lstatat(dirfd, src, &st) == 0) {
         ut.actime = ut.modtime = st.st_mtime;
         utime(dst, &ut);
     }
@@ -760,181 +686,6 @@
         return NULL;
     }
 
-<<<<<<< HEAD
-    if (of_stat( path ) != 0 ) {
-        if (!(vol->v_flags & AFPVOL_CASEINSEN))
-            return NULL;
-        else if(caseenumerate(vol, path, dir) != 0)
-            return(NULL);
-    }
-
-    if (!S_ISDIR(path->st.st_mode)) {
-        return( NULL );
-    }
-
-    /* mac name is always with the right encoding (from cname()) */
-    if (( dir = adddir( vol, dir, path)) == NULL ) {
-        return( NULL );
-    }
-
-    path->d_dir = dir;
-    if ( movecwd( vol, dir ) < 0 ) {
-        return( NULL );
-    }
-
-    return( dir );
-}
-
-/* -------------------------
-   appledouble mkdir afp error code.
-*/
-static int netatalk_mkdir(const char *name)
-{
-    if (ad_mkdir(name, DIRBITS | 0777) < 0) {
-        switch ( errno ) {
-        case ENOENT :
-            return( AFPERR_NOOBJ );
-        case EROFS :
-            return( AFPERR_VLOCK );
-        case EPERM:
-        case EACCES :
-            return( AFPERR_ACCESS );
-        case EEXIST :
-            return( AFPERR_EXIST );
-        case ENOSPC :
-        case EDQUOT :
-            return( AFPERR_DFULL );
-        default :
-            return( AFPERR_PARAM );
-        }
-    }
-    return AFP_OK;
-}
-
-/* ------------------- */
-static int deletedir(int dirfd, char *dir)
-{
-    char path[MAXPATHLEN + 1];
-    DIR *dp;
-    struct dirent   *de;
-    struct stat st;
-    size_t len;
-    int err = AFP_OK;
-    size_t remain;
-
-    if ((len = strlen(dir)) +2 > sizeof(path))
-        return AFPERR_PARAM;
-
-    /* already gone */
-    if ((dp = opendirat(dirfd, dir)) == NULL)
-        return AFP_OK;
-
-    strcpy(path, dir);
-    strcat(path, "/");
-    len++;
-    remain = sizeof(path) -len -1;
-    while ((de = readdir(dp)) && err == AFP_OK) {
-        /* skip this and previous directory */
-        if (!strcmp(de->d_name, ".") || !strcmp(de->d_name, ".."))
-            continue;
-
-        if (strlen(de->d_name) > remain) {
-            err = AFPERR_PARAM;
-            break;
-        }
-        strcpy(path + len, de->d_name);
-        if (lstatat(dirfd, path, &st)) {
-            continue;
-        }
-        if (S_ISDIR(st.st_mode)) {
-            err = deletedir(dirfd, path);
-        } else {
-            err = netatalk_unlinkat(dirfd, path);
-        }
-    }
-    closedir(dp);
-
-    /* okay. the directory is empty. delete it. note: we already got rid
-       of .AppleDouble.  */
-    if (err == AFP_OK) {
-        err = netatalk_rmdir(dirfd, dir);
-    }
-    return err;
-}
-
-/* do a recursive copy. */
-static int copydir(const struct vol *vol, int dirfd, char *src, char *dst)
-{
-    char spath[MAXPATHLEN + 1], dpath[MAXPATHLEN + 1];
-    DIR *dp;
-    struct dirent   *de;
-    struct stat st;
-    struct utimbuf      ut;
-    size_t slen, dlen;
-    size_t srem, drem;
-    int err;
-
-    /* doesn't exist or the path is too long. */
-    if (((slen = strlen(src)) > sizeof(spath) - 2) ||
-        ((dlen = strlen(dst)) > sizeof(dpath) - 2) ||
-        ((dp = opendirat(dirfd, src)) == NULL))
-        return AFPERR_PARAM;
-
-    /* try to create the destination directory */
-    if (AFP_OK != (err = netatalk_mkdir(dst)) ) {
-        closedir(dp);
-        return err;
-    }
-
-    /* set things up to copy */
-    strcpy(spath, src);
-    strcat(spath, "/");
-    slen++;
-    srem = sizeof(spath) - slen -1;
-
-    strcpy(dpath, dst);
-    strcat(dpath, "/");
-    dlen++;
-    drem = sizeof(dpath) - dlen -1;
-
-    err = AFP_OK;
-    while ((de = readdir(dp))) {
-        /* skip this and previous directory */
-        if (!strcmp(de->d_name, ".") || !strcmp(de->d_name, ".."))
-            continue;
-
-        if (strlen(de->d_name) > srem) {
-            err = AFPERR_PARAM;
-            break;
-        }
-        strcpy(spath + slen, de->d_name);
-
-        if (lstatat(dirfd, spath, &st) == 0) {
-            if (strlen(de->d_name) > drem) {
-                err = AFPERR_PARAM;
-                break;
-            }
-            strcpy(dpath + dlen, de->d_name);
-
-            if (S_ISDIR(st.st_mode)) {
-                if (AFP_OK != (err = copydir(vol, dirfd, spath, dpath)))
-                    goto copydir_done;
-            } else if (AFP_OK != (err = copyfile(vol, vol, dirfd, spath, dpath, NULL, NULL))) {
-                goto copydir_done;
-
-            } else {
-                /* keep the same time stamp. */
-                ut.actime = ut.modtime = st.st_mtime;
-                utime(dpath, &ut);
-            }
-        }
-    }
-
-    /* keep the same time stamp. */
-    if (lstatat(dirfd, src, &st) == 0) {
-        ut.actime = ut.modtime = st.st_mtime;
-        utime(dst, &ut);
-=======
     if (convert_string_allocate( (utf8_encoding()) ? CH_UTF8_MAC : vol->v_maccharset,
                                  CH_UCS2,
                                  m_name,
@@ -950,7 +701,6 @@
         bdestroy(dir->d_m_name);
         free(dir);
         return NULL;
->>>>>>> ba40d577
     }
 
     dir->d_did = did;
@@ -1117,44 +867,8 @@
         }
     }
 
-<<<<<<< HEAD
-    dir->d_m_name_ucs2 = NULL;
-    dir->d_left = dir->d_right = SENTINEL;
-    dir->d_next = dir->d_prev = dir;
-    return dir;
-}
-
-#if 0
-/* ------------------ */
-static hash_val_t hash_fun_dir(const void *key)
-{
-    const struct dir *k = key;
-
-    static unsigned long randbox[] = {
-        0x49848f1bU, 0xe6255dbaU, 0x36da5bdcU, 0x47bf94e9U,
-        0x8cbcce22U, 0x559fc06aU, 0xd268f536U, 0xe10af79aU,
-        0xc1af4d69U, 0x1d2917b5U, 0xec4c304dU, 0x9ee5016cU,
-        0x69232f74U, 0xfead7bb3U, 0xe9089ab6U, 0xf012f6aeU,
-    };
-
-    const unsigned char *str = (unsigned char *)(k->d_u_name);
-    hash_val_t acc = k->d_parent->d_did;
-
-    while (*str) {
-        acc ^= randbox[(*str + acc) & 0xf];
-        acc = (acc << 1) | (acc >> 31);
-        acc &= 0xffffffffU;
-        acc ^= randbox[((*str++ >> 4) + acc) & 0xf];
-        acc = (acc << 2) | (acc >> 30);
-        acc &= 0xffffffffU;
-    }
-    return acc;
-}
-#endif
-=======
     LOG(log_debug, logtype_afpd, "dir_remove(did:%u,'%s'): {removing}",
         ntohl(dir->d_did), cfrombstring(dir->d_fullpath));
->>>>>>> ba40d577
 
     dircache_remove(vol, dir, DIRCACHE | DIDNAME_INDEX | QUEUE_INDEX); /* 3 */
     dir_free(dir);              /* 4 */
@@ -1488,18 +1202,10 @@
  */
 int movecwd(const struct vol *vol, struct dir *dir)
 {
-<<<<<<< HEAD
-    char path[MAXPATHLEN + 1];
-    struct dir  *d;
-    char    *p, *u;
-    int     n;
-    int     ret;
-=======
+    int ret;
+
     AFP_ASSERT(vol);
-
-    if (dir == NULL)
-        return -1;
->>>>>>> ba40d577
+    AFP_ASSERT(dir);
 
     LOG(log_maxdebug, logtype_afpd, "movecwd(curdir:'%s', cwd:'%s')",
         cfrombstring(curdir->d_fullpath), getcwdpath());
@@ -1511,54 +1217,23 @@
         return 0;
     }
 
-<<<<<<< HEAD
-    p = path + sizeof(path) - 1;
-    *p = '\0';
-    for ( d = dir; d->d_parent != NULL && d != curdir; d = d->d_parent ) {
-        u = d->d_u_name;
-        if (!u) {
-            /* parent directory is deleted */
-            afp_errno = AFPERR_NOOBJ;
-            return -1;
-        }
-        n = strlen( u );
-        if (p -n -1 < path) {
-            afp_errno = AFPERR_PARAM;
-            return -1;
-        }
-        *--p = '/';
-        p -= n;
-        memcpy( p, u, n );
-    }
-    if ( d != curdir ) {
-        n = strlen( vol->v_path );
-        if (p -n -1 < path) {
-            afp_errno = AFPERR_PARAM;
-            return -1;
-        }
-        *--p = '/';
-        p -= n;
-        memcpy( p, vol->v_path, n );
-    }
-    if ( (ret = lchdir(p )) != 0 ) {
-        LOG(log_debug, logtype_afpd, "movecwd('%s'): ret:%d, %u/%s", p, ret, errno, strerror(errno));
-
+    LOG(log_debug, logtype_afpd, "movecwd(did:%u, '%s')", ntohl(dir->d_did), cfrombstring(dir->d_fullpath));
+
+    if ((ret = lchdir(cfrombstring(dir->d_fullpath))) != 0 ) {
+        LOG(log_debug, logtype_afpd, "movecwd('%s'): ret: %u, %s",
+            cfrombstring(dir->d_fullpath), ret, strerror(errno));
         if (ret == 1) {
             /* p is a symlink or getcwd failed */
             afp_errno = AFPERR_BADTYPE;
-            vol->v_curdir = curdir = vol->v_dir;
+
             if (chdir(vol->v_path ) < 0) {
-                LOG(log_debug, logtype_afpd, "can't chdir back'%s': %s", vol->v_path, strerror(errno));
+                LOG(log_error, logtype_afpd, "can't chdir back'%s': %s", vol->v_path, strerror(errno));
                 /* XXX what do we do here? */
             }
+            curdir = vol->v_root;
             return -1;
         }
-=======
-    LOG(log_debug, logtype_afpd, "movecwd(did:%u, '%s')", ntohl(dir->d_did), cfrombstring(dir->d_fullpath));
-
-    if ( chdir(cfrombstring(dir->d_fullpath)) < 0 ) {
-        LOG(log_debug, logtype_afpd, "movecwd('%s'): %s", cfrombstring(dir->d_fullpath), strerror(errno));
->>>>>>> ba40d577
+
         switch (errno) {
         case EACCES:
         case EPERM:
@@ -2457,10 +2132,7 @@
  * dst       new unix filename (not a pathname)
  * newname   new mac name
  * newparent curdir
-<<<<<<< HEAD
  * dirfd     -1 means ignore dirfd (or use AT_FDCWD), otherwise src is relative to dirfd
-=======
->>>>>>> ba40d577
  */
 int renamedir(const struct vol *vol,
               int dirfd,
@@ -2575,11 +2247,7 @@
         goto delete_done;
     }
 
-<<<<<<< HEAD
-    err = netatalk_rmdir_all_errors(-1, fdir->d_u_name);
-=======
-    err = netatalk_rmdir_all_errors(cfrombstring(fdir->d_u_name));
->>>>>>> ba40d577
+    err = netatalk_rmdir_all_errors(-1, cfrombstring(fdir->d_u_name));
     if ( err ==  AFP_OK || err == AFPERR_NOOBJ) {
         cnid_delete(vol->v_cdb, fdir->d_did);
         dir_remove( vol, fdir );
