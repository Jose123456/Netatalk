/*
 * Copyright (c) 1990,1993 Regents of The University of Michigan.
 * All Rights Reserved.  See COPYRIGHT.
 */

#ifdef HAVE_CONFIG_H
#include "config.h"
#endif /* HAVE_CONFIG_H */

#include <string.h>
#include <stdio.h>
#include <stdlib.h>
#include <grp.h>
#include <pwd.h>
#include <sys/param.h>
#include <sys/stat.h>
#include <errno.h>
#include <utime.h>
#include <assert.h>

#include <atalk/adouble.h>
#include <atalk/vfs.h>
#include <atalk/afp.h>
#include <atalk/util.h>
#include <atalk/cnid.h>
#include <atalk/logger.h>
#include <atalk/uuid.h>
#include <atalk/unix.h>
#include <atalk/bstrlib.h>
#include <atalk/bstradd.h>
#include <atalk/errchk.h>
#include <atalk/globals.h>
#include <atalk/fce_api.h>

#include "directory.h"
#include "dircache.h"
#include "desktop.h"
#include "volume.h"
#include "fork.h"
#include "file.h"
#include "filedir.h"
#include "unix.h"
#include "mangle.h"
#include "hash.h"

/*
 * FIXMEs, loose ends after the dircache rewrite:
 * o merge dircache_search_by_name and dir_add ??
 * o case-insensitivity is gone from cname
 */


/*******************************************************************************************
 * Globals
 ******************************************************************************************/

int         afp_errno;
/* As long as directory.c hasn't got its own init call, this get initialized in dircache_init */
struct dir rootParent  = {
    NULL, NULL, NULL, NULL,          /* path, d_m_name, d_u_name, d_m_name_ucs2 */
    NULL, 0, 0,                      /* qidx_node, ctime, d_flags */
    0, 0, 0, 0                       /* pdid, did, offcnt, d_vid */
};
struct dir  *curdir = &rootParent;
struct path Cur_Path = {
    0,
    "",  /* mac name */
    ".", /* unix name */
    0,   /* id */
    NULL,/* struct dir * */
    0,   /* stat is not set */
    0,   /* errno */
    {0} /* struct stat */
};

/*
 * dir_remove queues struct dirs to be freed here. We can't just delete them immeidately
 * eg in dircache_search_by_id, because a caller somewhere up the stack might be
 * referencing it.
 * So instead:
 * - we mark it as invalid by setting d_did to CNID_INVALID (ie 0)
 * - queue it in "invalid_dircache_entries" queue
 * - which is finally freed at the end of every AFP func in afp_dsi.c.
 */
q_t *invalid_dircache_entries;


/*******************************************************************************************
 * Locals
 ******************************************************************************************/


/* -------------------------
   appledouble mkdir afp error code.
*/
static int netatalk_mkdir(const struct vol *vol, const char *name)
{
    int ret;
    struct stat st;

    if (vol->v_flags & AFPVOL_UNIX_PRIV) {
        if (lstat(".", &st) < 0)
            return AFPERR_MISC;
        int mode = (DIRBITS & (~S_ISGID & st.st_mode)) | (0777 & ~vol->v_umask);
        LOG(log_maxdebug, logtype_afpd, "netatalk_mkdir(\"%s\") {parent mode: %04o, vol umask: %04o}",
            name, st.st_mode, vol->v_umask);

        ret = mkdir(name, mode);
    } else {
        ret = ad_mkdir(name, DIRBITS | 0777);
    }

    if (ret < 0) {
        switch ( errno ) {
        case ENOENT :
            return( AFPERR_NOOBJ );
        case EROFS :
            return( AFPERR_VLOCK );
        case EPERM:
        case EACCES :
            return( AFPERR_ACCESS );
        case EEXIST :
            return( AFPERR_EXIST );
        case ENOSPC :
        case EDQUOT :
            return( AFPERR_DFULL );
        default :
            return( AFPERR_PARAM );
        }
    }
    return AFP_OK;
}

/* ------------------- */
static int deletedir(int dirfd, char *dir)
{
    char path[MAXPATHLEN + 1];
    DIR *dp;
    struct dirent   *de;
    struct stat st;
    size_t len;
    int err = AFP_OK;
    size_t remain;

    if ((len = strlen(dir)) +2 > sizeof(path))
        return AFPERR_PARAM;

    /* already gone */
    if ((dp = opendirat(dirfd, dir)) == NULL)
        return AFP_OK;

    strcpy(path, dir);
    strcat(path, "/");
    len++;
    remain = sizeof(path) -len -1;
    while ((de = readdir(dp)) && err == AFP_OK) {
        /* skip this and previous directory */
        if (!strcmp(de->d_name, ".") || !strcmp(de->d_name, ".."))
            continue;

        if (strlen(de->d_name) > remain) {
            err = AFPERR_PARAM;
            break;
        }
        strcpy(path + len, de->d_name);
        if (lstatat(dirfd, path, &st)) {
            continue;
        }
        if (S_ISDIR(st.st_mode)) {
            err = deletedir(dirfd, path);
        } else {
            err = netatalk_unlinkat(dirfd, path);
        }
    }
    closedir(dp);

    /* okay. the directory is empty. delete it. note: we already got rid
       of .AppleDouble.  */
    if (err == AFP_OK) {
        err = netatalk_rmdir(dirfd, dir);
    }
    return err;
}

/* do a recursive copy. */
static int copydir(const struct vol *vol, int dirfd, char *src, char *dst)
{
    char spath[MAXPATHLEN + 1], dpath[MAXPATHLEN + 1];
    DIR *dp;
    struct dirent   *de;
    struct stat st;
    struct utimbuf      ut;
    size_t slen, dlen;
    size_t srem, drem;
    int err;

    /* doesn't exist or the path is too long. */
    if (((slen = strlen(src)) > sizeof(spath) - 2) ||
        ((dlen = strlen(dst)) > sizeof(dpath) - 2) ||
        ((dp = opendirat(dirfd, src)) == NULL))
        return AFPERR_PARAM;

    /* try to create the destination directory */
    if (AFP_OK != (err = netatalk_mkdir(vol, dst)) ) {
        closedir(dp);
        return err;
    }

    /* set things up to copy */
    strcpy(spath, src);
    strcat(spath, "/");
    slen++;
    srem = sizeof(spath) - slen -1;

    strcpy(dpath, dst);
    strcat(dpath, "/");
    dlen++;
    drem = sizeof(dpath) - dlen -1;

    err = AFP_OK;
    while ((de = readdir(dp))) {
        /* skip this and previous directory */
        if (!strcmp(de->d_name, ".") || !strcmp(de->d_name, ".."))
            continue;

        if (strlen(de->d_name) > srem) {
            err = AFPERR_PARAM;
            break;
        }
        strcpy(spath + slen, de->d_name);

        if (lstatat(dirfd, spath, &st) == 0) {
            if (strlen(de->d_name) > drem) {
                err = AFPERR_PARAM;
                break;
            }
            strcpy(dpath + dlen, de->d_name);

            if (S_ISDIR(st.st_mode)) {
                if (AFP_OK != (err = copydir(vol, dirfd, spath, dpath)))
                    goto copydir_done;
            } else if (AFP_OK != (err = copyfile(vol, vol, dirfd, spath, dpath, NULL, NULL))) {
                goto copydir_done;

            } else {
                /* keep the same time stamp. */
                ut.actime = ut.modtime = st.st_mtime;
                utime(dpath, &ut);
            }
        }
    }

    /* keep the same time stamp. */
    if (lstatat(dirfd, src, &st) == 0) {
        ut.actime = ut.modtime = st.st_mtime;
        utime(dst, &ut);
    }

copydir_done:
    closedir(dp);
    return err;
}

/* ---------------------
 * is our cached offspring count valid?
 */
static int diroffcnt(struct dir *dir, struct stat *st)
{
    return st->st_ctime == dir->d_ctime;
}

/* --------------------- */
static int invisible_dots(const struct vol *vol, const char *name)
{
    return vol_inv_dots(vol) && *name  == '.' && strcmp(name, ".") && strcmp(name, "..");
}

/* ------------------ */
static int set_dir_errors(struct path *path, const char *where, int err)
{
    switch ( err ) {
    case EPERM :
    case EACCES :
        return AFPERR_ACCESS;
    case EROFS :
        return AFPERR_VLOCK;
    }
    LOG(log_error, logtype_afpd, "setdirparam(%s): %s: %s", fullpathname(path->u_name), where, strerror(err) );
    return AFPERR_PARAM;
}

/*!
 * @brief Convert name in client encoding to server encoding
 *
 * Convert ret->m_name to ret->u_name from client encoding to server encoding.
 * This only gets called from cname().
 *
 * @returns 0 on success, -1 on error
 *
 * @note If the passed ret->m_name is mangled, we'll demangle it
 */
static int cname_mtouname(const struct vol *vol, const struct dir *dir, struct path *ret, int toUTF8)
{
    static char temp[ MAXPATHLEN + 1];
    char *t;
    cnid_t fileid = 0;

    if (afp_version >= 30) {
        if (toUTF8) {
            if (dir->d_did == DIRDID_ROOT_PARENT) {
                /*
                 * With uft8 volume name is utf8-mac, but requested path may be a mangled longname. See #2611981.
                 * So we compare it with the longname from the current volume and if they match
                 * we overwrite the requested path with the utf8 volume name so that the following
                 * strcmp can match.
                 */
                ucs2_to_charset(vol->v_maccharset, vol->v_macname, temp, AFPVOL_MACNAMELEN + 1);
                if (strcasecmp(ret->m_name, temp) == 0)
                    ucs2_to_charset(CH_UTF8_MAC, vol->v_u8mname, ret->m_name, AFPVOL_U8MNAMELEN);
            } else {
                /* toUTF8 */
                if (mtoUTF8(vol, ret->m_name, strlen(ret->m_name), temp, MAXPATHLEN) == (size_t)-1) {
                    afp_errno = AFPERR_PARAM;
                    return -1;
                }
                strcpy(ret->m_name, temp);
            }
        }

        /* check for OS X mangled filename :( */
        t = demangle_osx(vol, ret->m_name, dir->d_did, &fileid);
        LOG(log_maxdebug, logtype_afpd, "cname_mtouname('%s',did:%u) {demangled:'%s', fileid:%u}",
            ret->m_name, ntohl(dir->d_did), t, ntohl(fileid));

        if (t != ret->m_name) {
            ret->u_name = t;
            /* duplicate work but we can't reuse all convert_char we did in demangle_osx
             * flags weren't the same
             */
            if ( (t = utompath(vol, ret->u_name, fileid, utf8_encoding())) ) {
                /* at last got our view of mac name */
                strcpy(ret->m_name, t);
            }
        }
    } /* afp_version >= 30 */

    /* If we haven't got it by now, get it */
    if (ret->u_name == NULL) {
        if ((ret->u_name = mtoupath(vol, ret->m_name, dir->d_did, utf8_encoding())) == NULL) {
            afp_errno = AFPERR_PARAM;
            return -1;
        }
    }

    return 0;
}

/*!
 * @brief Build struct path from struct dir
 *
 * The final movecwd in cname failed, possibly with EPERM or ENOENT. We:
 * 1. move cwd into parent dir (we're often already there, but not always)
 * 2. set struct path to the dirname
 * 3. in case of
 *    AFPERR_ACCESS: the dir is there, we just cant chdir into it
 *    AFPERR_NOOBJ: the dir was there when we stated it in cname, so we have a race
 *                  4. indicate there's no dir for this path
 *                  5. remove the dir
 */
static struct path *path_from_dir(struct vol *vol, struct dir *dir, struct path *ret)
{
    if (dir->d_did == DIRDID_ROOT_PARENT || dir->d_did == DIRDID_ROOT)
        return NULL;

    switch (afp_errno) {

    case AFPERR_ACCESS:
        if (movecwd( vol, dirlookup(vol, dir->d_pdid)) < 0 ) /* 1 */
            return NULL;

        memcpy(ret->m_name, cfrombstr(dir->d_m_name), blength(dir->d_m_name) + 1); /* 3 */
        if (dir->d_m_name == dir->d_u_name) {
            ret->u_name = ret->m_name;
        } else {
            ret->u_name =  ret->m_name + blength(dir->d_m_name) + 1;
            memcpy(ret->u_name, cfrombstr(dir->d_u_name), blength(dir->d_u_name) + 1);
        }

        ret->d_dir = dir;

        LOG(log_debug, logtype_afpd, "cname('%s') {path-from-dir: AFPERR_ACCESS. curdir:'%s', path:'%s'}",
            cfrombstr(dir->d_fullpath),
            cfrombstr(curdir->d_fullpath),
            ret->u_name);

        return ret;

    case AFPERR_NOOBJ:
        if (movecwd(vol, dirlookup(vol, dir->d_pdid)) < 0 ) /* 1 */
            return NULL;

        memcpy(ret->m_name, cfrombstr(dir->d_m_name), blength(dir->d_m_name) + 1);
        if (dir->d_m_name == dir->d_u_name) {
            ret->u_name = ret->m_name;
        } else {
            ret->u_name =  ret->m_name + blength(dir->d_m_name) + 1;
            memcpy(ret->u_name, cfrombstr(dir->d_u_name), blength(dir->d_u_name) + 1);
        }

        ret->d_dir = NULL;      /* 4 */
        dir_remove(vol, dir);   /* 5 */
        return ret;

    default:
        return NULL;
    }

    /* DEADC0DE: never get here */
    return NULL;
}


/*********************************************************************************************
 * Interface
 ********************************************************************************************/

int get_afp_errno(const int param)
{
    if (afp_errno != AFPERR_DID1)
        return afp_errno;
    return param;
}

/*!
 * Resolve struct dir for an absolute path
 *
 * Given a path like "/Volumes/volume/dir/subdir" in a volume "/Volumes/volume" return
 * a pointer to struct dir of "subdir".
 * 1. Remove volue path from absolute path
 * 2. start path
 * 3. loop through all elements of the remaining path from 1.
 * 4. we only allow dirs
 * 5. search dircache
 * 6. if not found in the dircache query the CNID database for the DID
 * 7. and use dirlookup to resolve the DID to a it's struct dir *
 *
 * @param vol   (r) volume the path is in, must be known
 * @param path  (r) absoule path
 *
 * @returns pointer to struct dir or NULL on error
 */
struct dir *dirlookup_bypath(const struct vol *vol, const char *path)
{
    EC_INIT;

    struct dir *dir = NULL;
    cnid_t cnid, did;
    bstring rpath = NULL;
    bstring statpath = NULL;
    struct bstrList *l = NULL;
    struct stat st;

    cnid = htonl(2);
    dir = vol->v_root;

    EC_NULL(rpath = rel_path_in_vol(path, vol->v_path)); /* 1. */
    EC_NULL(statpath = bfromcstr(vol->v_path));          /* 2. */

    l = bsplit(rpath, '/');
    for (int i = 0; i < l->qty ; i++) {                  /* 3. */
        did = cnid;
        EC_ZERO(bcatcstr(statpath, "/"));
        EC_ZERO(bconcat(statpath, l->entry[i]));
        EC_ZERO_LOGSTR(lstat(cfrombstr(statpath), &st),
                       "lstat(rpath: %s, elem: %s): %s: %s",
                       cfrombstr(rpath), cfrombstr(l->entry[i]),
                       cfrombstr(statpath), strerror(errno));

        if (!(S_ISDIR(st.st_mode)))                      /* 4. */
            EC_FAIL;

        if ((dir = dircache_search_by_name(vol,          /* 5. */
                                           dir,
                                           cfrombstr(l->entry[i]),
                                           blength(l->entry[i]))) == NULL) {
            if ((cnid = cnid_add(vol->v_cdb,             /* 6. */
                                 &st,
                                 did,
                                 cfrombstr(l->entry[i]),
                                 blength(l->entry[i]),
                                 0)) == CNID_INVALID) {
                EC_FAIL;
            }

            if ((dir = dirlookup(vol, cnid)) == NULL) /* 7. */
                EC_FAIL;
        }
    }

EC_CLEANUP:
    bdestroy(rpath);
    bstrListDestroy(l);
    bdestroy(statpath);
    if (ret != 0)
        return NULL;

    return dir;
}

/*!
 * @brief Resolve a DID
 *
 * Resolve a DID, allocate a struct dir for it
 * 1. Check for special CNIDs 0 (invalid), 1 and 2.
 * 2a. Check if the DID is in the cache.
 * 2b. Check if it's really a dir  because we cache files too.
 * 3. If it's not in the cache resolve it via the database.
 * 4. Build complete server-side path to the dir.
 * 5. Check if it exists and is a directory.
 * 6. Create the struct dir and populate it.
 * 7. Add it to the cache.
 *
 * @param vol   (r) pointer to struct vol
 * @param did   (r) DID to resolve
 *
 * @returns pointer to struct dir
 */
struct dir *dirlookup(const struct vol *vol, cnid_t did)
{
    static char  buffer[12 + MAXPATHLEN + 1];
    struct stat  st;
    struct dir   *ret = NULL, *pdir;
    bstring      fullpath = NULL;
    char         *upath = NULL, *mpath;
    cnid_t       cnid, pdid;
    size_t       maxpath;
    int          buflen = 12 + MAXPATHLEN + 1;
    int          utf8;
    int          err = 0;

    LOG(log_debug, logtype_afpd, "dirlookup(did: %u): START", ntohl(did));

    /* check for did 0, 1 and 2 */
    if (did == 0 || vol == NULL) { /* 1 */
        afp_errno = AFPERR_PARAM;
        ret = NULL;
        goto exit;
    } else if (did == DIRDID_ROOT_PARENT) {
        rootParent.d_vid = vol->v_vid;
        ret = &rootParent;
        goto exit;
    } else if (did == DIRDID_ROOT) {
        ret = vol->v_root;
        goto exit;
    }

    /* Search the cache */
    if ((ret = dircache_search_by_did(vol, did)) != NULL) { /* 2a */
        if (ret->d_flags & DIRF_ISFILE) {                   /* 2b */
            afp_errno = AFPERR_BADTYPE;
            ret = NULL;
            goto exit;
        }
        if (lstat(cfrombstr(ret->d_fullpath), &st) != 0) {
            LOG(log_debug, logtype_afpd, "dirlookup(did: %u, path: \"%s\"): lstat: %s",
                ntohl(did), cfrombstr(ret->d_fullpath), strerror(errno));
            switch (errno) {
            case ENOENT:
            case ENOTDIR:
                /* It's not there anymore, so remove it */
                LOG(log_debug, logtype_afpd, "dirlookup(did: %u): calling dir_remove", ntohl(did));
                dir_remove(vol, ret);
                afp_errno = AFPERR_NOOBJ;
                ret = NULL;
                goto exit;
            default:
                ret = ret;
                goto exit;
            }
            /* DEADC0DE */
            ret = NULL;
            goto exit;            
        }
        ret = ret;
        goto exit;
    }

    utf8 = utf8_encoding();
    maxpath = (utf8) ? MAXPATHLEN - 7 : 255;

    /* Get it from the database */
    cnid = did;
    LOG(log_debug, logtype_afpd, "dirlookup(did: %u): querying CNID database", ntohl(did));
    if ((upath = cnid_resolve(vol->v_cdb, &cnid, buffer, buflen)) == NULL) {
        afp_errno = AFPERR_NOOBJ;
        err = 1;
        goto exit;
    }
    if ((upath = strdup(upath)) == NULL) { /* 3 */
        afp_errno = AFPERR_NOOBJ;
        err = 1;
        goto exit;
    }
    pdid = cnid;

    /*
     * Recurse up the tree, terminates in dirlookup when either
     * - DIRDID_ROOT is hit
     * - a cached entry is found
     */
    LOG(log_debug, logtype_afpd, "dirlookup(did: %u): recursion for did: %u",
        ntohl(did), ntohl(pdid));
    if ((pdir = dirlookup(vol, pdid)) == NULL) {
        err = 1;
        goto exit;
    }

    /* build the fullpath */
    if ((fullpath = bstrcpy(pdir->d_fullpath)) == NULL
        || bconchar(fullpath, '/') != BSTR_OK
        || bcatcstr(fullpath, upath) != BSTR_OK) {
        err = 1;
        goto exit;
    }

    /* stat it and check if it's a dir */
    LOG(log_debug, logtype_afpd, "dirlookup(did: %u): stating \"%s\"",
        ntohl(did), cfrombstr(fullpath));

    if (lstat(cfrombstr(fullpath), &st) != 0) { /* 5a */
        switch (errno) {
        case ENOENT:
            afp_errno = AFPERR_NOOBJ;
            err = 1;
            goto exit;
        case EPERM:
            afp_errno = AFPERR_ACCESS;
            err = 1;
            goto exit;
        default:
            afp_errno = AFPERR_MISC;
            err = 1;
            goto exit;
        }
    } else {
        if ( ! S_ISDIR(st.st_mode)) { /* 5b */
            afp_errno = AFPERR_BADTYPE;
            err = 1;
            goto exit;
        }
    }

    /* Get macname from unix name */
    if ( (mpath = utompath(vol, upath, did, utf8)) == NULL ) {
        afp_errno = AFPERR_NOOBJ;
        err = 1;
        goto exit;
    }

    /* Create struct dir */
    if ((ret = dir_new(mpath, upath, vol, pdid, did, fullpath, &st)) == NULL) { /* 6 */
        LOG(log_error, logtype_afpd, "dirlookup(did: %u) {%s, %s}: %s", ntohl(did), mpath, upath, strerror(errno));
        err = 1;
        goto exit;
    }
    
    /* Add it to the cache only if it's a dir */
    if (dircache_add(vol, ret) != 0) { /* 7 */
        err = 1;
        goto exit;
    }

exit:
    if (upath) free(upath);
    if (err) {
        LOG(log_debug, logtype_afpd, "dirlookup(did: %u) {exit_error: %s}",
            ntohl(did), AfpErr2name(afp_errno));
        if (fullpath)
            bdestroy(fullpath);
        if (ret) {
            dir_free(ret);
            ret = NULL;
        }
    }
    if (ret)
        LOG(log_debug, logtype_afpd, "dirlookup(did: %u): RESULT: pdid: %u, path: \"%s\"",
            ntohl(ret->d_did), ntohl(ret->d_pdid), cfrombstr(ret->d_fullpath));

    return ret;
}

#define ENUMVETO "./../Network Trash Folder/TheVolumeSettingsFolder/TheFindByContentFolder/:2eDS_Store/Contents/Desktop Folder/Trash/Benutzer/"

int caseenumerate(const struct vol *vol, struct path *path, struct dir *dir)
{
    DIR               *dp;
    struct dirent     *de;
    int               ret;
    static u_int32_t  did = 0;
    static char       cname[MAXPATHLEN];
    static char       lname[MAXPATHLEN];
    ucs2_t        u2_path[MAXPATHLEN];
    ucs2_t        u2_dename[MAXPATHLEN];
    char          *tmp, *savepath;

    if (!(vol->v_flags & AFPVOL_CASEINSEN))
        return -1;

    if (veto_file(ENUMVETO, path->u_name))
        return -1;

    savepath = path->u_name;

    /* very simple cache */
    if ( dir->d_did == did && strcmp(lname, path->u_name) == 0) {
        path->u_name = cname;
        path->d_dir = NULL;
        if (of_stat( path ) == 0 ) {
            return 0;
        }
        /* something changed, we cannot stat ... */
        did = 0;
    }

    if (NULL == ( dp = opendir( "." )) ) {
        LOG(log_debug, logtype_afpd, "caseenumerate: opendir failed: %s", dir->d_u_name);
        return -1;
    }


    /* LOG(log_debug, logtype_afpd, "caseenumerate: for %s", path->u_name); */
    if ((size_t) -1 == convert_string(vol->v_volcharset, CH_UCS2, path->u_name, -1, u2_path, sizeof(u2_path)) )
        LOG(log_debug, logtype_afpd, "caseenumerate: conversion failed for %s", path->u_name);

    /*LOG(log_debug, logtype_afpd, "caseenumerate: dir: %s, path: %s", dir->d_u_name, path->u_name); */
    ret = -1;
    for ( de = readdir( dp ); de != NULL; de = readdir( dp )) {
        if (NULL == check_dirent(vol, de->d_name))
            continue;

        if ((size_t) -1 == convert_string(vol->v_volcharset, CH_UCS2, de->d_name, -1, u2_dename, sizeof(u2_dename)) )
            continue;

        if (strcasecmp_w( u2_path, u2_dename) == 0) {
            tmp = path->u_name;
            strlcpy(cname, de->d_name, sizeof(cname));
            path->u_name = cname;
            path->d_dir = NULL;
            if (of_stat( path ) == 0 ) {
                LOG(log_debug, logtype_afpd, "caseenumerate: using dir: %s, path: %s", de->d_name, path->u_name);
                strlcpy(lname, tmp, sizeof(lname));
                did = dir->d_did;
                ret = 0;
                break;
            }
            else
                path->u_name = tmp;
        }

    }
    closedir(dp);

    if (ret) {
        /* invalidate cache */
        cname[0] = 0;
        did = 0;
        path->u_name = savepath;
    }
    /* LOG(log_debug, logtype_afpd, "caseenumerate: path on ret: %s", path->u_name); */
    return ret;
}


/*!
 * @brief Construct struct dir
 *
 * Construct struct dir from parameters.
 *
 * @param m_name   (r) directory name in UTF8-dec
 * @param u_name   (r) directory name in server side encoding
 * @param vol      (r) pointer to struct vol
 * @param pdid     (r) Parent CNID
 * @param did      (r) CNID
 * @param path     (r) Full unix path to object
 * @param st       (r) struct stat of object
 *
 * @returns pointer to new struct dir or NULL on error
 *
 * @note Most of the time mac name and unix name are the same.
 */
struct dir *dir_new(const char *m_name,
                    const char *u_name,
                    const struct vol *vol,
                    cnid_t pdid,
                    cnid_t did,
                    bstring path,
                    struct stat *st)
{
    struct dir *dir;

    dir = (struct dir *) calloc(1, sizeof( struct dir ));
    if (!dir)
        return NULL;

    if ((dir->d_m_name = bfromcstr(m_name)) == NULL) {
        free(dir);
        return NULL;
    }

    if (convert_string_allocate( (utf8_encoding()) ? CH_UTF8_MAC : vol->v_maccharset,
                                 CH_UCS2,
                                 m_name,
                                 -1, (char **)&dir->d_m_name_ucs2) == (size_t)-1 ) {
        LOG(log_error, logtype_afpd, "dir_new(did: %u) {%s, %s}: couldn't set UCS2 name", ntohl(did), m_name, u_name);
        dir->d_m_name_ucs2 = NULL;
    }

    if (m_name == u_name || !strcmp(m_name, u_name)) {
        dir->d_u_name = dir->d_m_name;
    }
    else if ((dir->d_u_name = bfromcstr(u_name)) == NULL) {
        bdestroy(dir->d_m_name);
        free(dir);
        return NULL;
    }

    dir->d_did = did;
    dir->d_pdid = pdid;
    dir->d_vid = vol->v_vid;
    dir->d_fullpath = path;
    dir->dcache_ctime = st->st_ctime;
    dir->dcache_ino = st->st_ino;
    if (!S_ISDIR(st->st_mode))
        dir->d_flags = DIRF_ISFILE;
    dir->d_rights_cache = 0xffffffff;
    return dir;
}

/*!
 * @brief Free a struct dir and all its members
 *
 * @param (rw) pointer to struct dir
 */
void dir_free(struct dir *dir)
{
    if (dir->d_u_name != dir->d_m_name) {
        bdestroy(dir->d_u_name);
    }
    if (dir->d_m_name_ucs2)
        free(dir->d_m_name_ucs2);
    bdestroy(dir->d_m_name);
    bdestroy(dir->d_fullpath);
    free(dir);
}

/*!
 * @brief Create struct dir from struct path
 *
 * Create a new struct dir from struct path. Then add it to the cache.
 *
 * 1. Open adouble file, get CNID from it.
 * 2. Search the database, hinting with the CNID from (1).
 * 3. Build fullpath and create struct dir.
 * 4. Add it to the cache.
 *
 * @param vol   (r) pointer to struct vol, possibly modified in callee
 * @param dir   (r) pointer to parrent directory
 * @param path  (rw) pointer to struct path with valid path->u_name
 * @param len   (r) strlen of path->u_name
 *
 * @returns Pointer to new struct dir or NULL on error.
 *
 * @note Function also assigns path->m_name from path->u_name.
 */
struct dir *dir_add(struct vol *vol, const struct dir *dir, struct path *path, int len)
{
    int err = 0;
    struct dir  *cdir = NULL;
    cnid_t      id;
    struct adouble  ad;
    struct adouble *adp = NULL;
    bstring fullpath;

    AFP_ASSERT(vol);
    AFP_ASSERT(dir);
    AFP_ASSERT(path);
    AFP_ASSERT(len > 0);

    if ((cdir = dircache_search_by_name(vol, dir, path->u_name, strlen(path->u_name))) != NULL) {
        /* there's a stray entry in the dircache */
        LOG(log_debug, logtype_afpd, "dir_add(did:%u,'%s/%s'): {stray cache entry: did:%u,'%s', removing}",
            ntohl(dir->d_did), cfrombstr(dir->d_fullpath), path->u_name,
            ntohl(cdir->d_did), cfrombstr(dir->d_fullpath));
        if (dir_remove(vol, cdir) != 0) {
            dircache_dump();
            AFP_PANIC("dir_add");
        }
    }

    /* get_id needs adp for reading CNID from adouble file */
    ad_init(&ad, vol->v_adouble, vol->v_ad_options);
    if ((ad_open(&ad, path->u_name, ADFLAGS_HF | ADFLAGS_DIR)) == 0) /* 1 */
        adp = &ad;

    /* Get CNID */
    if ((id = get_id(vol, adp, &path->st, dir->d_did, path->u_name, len)) == 0) { /* 2 */
        err = 1;
        goto exit;
    }

    if (adp)
        ad_close_metadata(adp);

    /* Get macname from unixname */
    if (path->m_name == NULL) {
        if ((path->m_name = utompath(vol, path->u_name, id, utf8_encoding())) == NULL) {
            LOG(log_error, logtype_afpd, "dir_add(\"%s\"): can't assign macname", path->u_name);
            err = 2;
            goto exit;
        }
    }

    /* Build fullpath */
    if ( ((fullpath = bstrcpy(dir->d_fullpath)) == NULL) /* 3 */
         || (bconchar(fullpath, '/') != BSTR_OK)
         || (bcatcstr(fullpath, path->u_name)) != BSTR_OK) {
        LOG(log_error, logtype_afpd, "dir_add: fullpath: %s", strerror(errno) );
        err = 3;
        goto exit;
    }

    /* Allocate and initialize struct dir */
    if ((cdir = dir_new(path->m_name,
                        path->u_name,
                        vol,
                        dir->d_did,
                        id,
                        fullpath,
                        &path->st)) == NULL) { /* 3 */
        err = 4;
        goto exit;
    }

    if ((dircache_add(vol, cdir)) != 0) { /* 4 */
        LOG(log_error, logtype_afpd, "dir_add: fatal dircache error: %s", cfrombstr(fullpath));
        exit(EXITERR_SYS);
    }

exit:
    if (err != 0) {
        LOG(log_debug, logtype_afpd, "dir_add('%s/%s'): error: %u",
            cfrombstr(dir->d_u_name), path->u_name, err);

        if (adp)
            ad_close_metadata(adp);
        if (!cdir && fullpath)
            bdestroy(fullpath);
        if (cdir)
            dir_free(cdir);
        cdir = NULL;
    } else {
        /* no error */
        LOG(log_debug, logtype_afpd, "dir_add(did:%u,'%s/%s'): {cached: %u,'%s'}",
            ntohl(dir->d_did), cfrombstr(dir->d_fullpath), path->u_name,
            ntohl(cdir->d_did), cfrombstr(cdir->d_fullpath));
    }

    return(cdir);
}

/*!
 * Free the queue with invalid struct dirs
 *
 * This gets called at the end of every AFP func.
 */
void dir_free_invalid_q(void)
{
    struct dir *dir;
    while (dir = (struct dir *)dequeue(invalid_dircache_entries))
        dir_free(dir);
}

/*!
 * @brief Remove a dir from a cache and queue it for freeing
 *
 * 1. Check if the dir is locked or has opened forks
 * 2. Remove it from the cache
 * 3. Queue it for removal
 * 4. If it's a request to remove curdir, mark curdir as invalid
 * 5. Mark it as invalid
 *
 * @param (r) pointer to struct vol
 * @param (rw) pointer to struct dir
 */
int dir_remove(const struct vol *vol, struct dir *dir)
{
    AFP_ASSERT(vol);
    AFP_ASSERT(dir);

    if (dir->d_did == DIRDID_ROOT_PARENT || dir->d_did == DIRDID_ROOT)
        return 0;

    LOG(log_debug, logtype_afpd, "dir_remove(did:%u,'%s'): {removing}",
        ntohl(dir->d_did), cfrombstr(dir->d_u_name));

    dircache_remove(vol, dir, DIRCACHE | DIDNAME_INDEX | QUEUE_INDEX); /* 2 */
    enqueue(invalid_dircache_entries, dir); /* 3 */

    if (curdir == dir)                      /* 4 */
        curdir = NULL;

    dir->d_did = CNID_INVALID;              /* 5 */

    return 0;
}

#if 0 /* unused */
/*!
 * @brief Modify a struct dir, adjust cache
 *
 * Any value that is 0 or NULL is not changed. If new_uname is NULL it is set to new_mname.
 * If given new_uname == new_mname, new_uname will point to new_mname.
 *
 * @param vol       (r) pointer to struct vol
 * @param dir       (rw) pointer to struct dir
 * @param pdid      (r) new parent DID
 * @param did       (r) new DID
 * @param new_mname (r) new mac-name
 * @param new_uname (r) new unix-name
 * @param pdir_fullpath (r) new fullpath of parent dir
 */
int dir_modify(const struct vol *vol,
               struct dir *dir,
               cnid_t pdid,
               cnid_t did,
               const char *new_mname,
               const char *new_uname,
               bstring pdir_fullpath)
{
    int ret = 0;

    /* Remove it from the cache */
    dircache_remove(vol, dir, DIRCACHE | DIDNAME_INDEX | QUEUE_INDEX);

    if (pdid)
        dir->d_pdid = pdid;
    if (did)
        dir->d_did = did;

    if (new_mname) {
        /* free uname if it's not the same as mname */
        if (dir->d_m_name != dir->d_u_name)
            bdestroy(dir->d_u_name);

        if (new_uname == NULL)
            new_uname = new_mname;

        /* assign new name */
        if ((bassigncstr(dir->d_m_name, new_mname)) != BSTR_OK) {
            LOG(log_error, logtype_afpd, "dir_modify: bassigncstr: %s", strerror(errno) );
            return -1;
        }

        if (new_mname == new_uname || (strcmp(new_mname, new_uname) == 0)) {
            dir->d_u_name = dir->d_m_name;
        } else {
            if ((dir->d_u_name = bfromcstr(new_uname)) == NULL) {
                LOG(log_error, logtype_afpd, "dir_modify: bassigncstr: %s", strerror(errno) );
                return -1;
            }
        }
    }

    if (pdir_fullpath) {
        if (bassign(dir->d_fullpath, pdir_fullpath) != BSTR_OK)
            return -1;
        if (bcatcstr(dir->d_fullpath, "/") != BSTR_OK)
            return -1;
        if (bcatcstr(dir->d_fullpath, new_uname) != BSTR_OK)
            return -1;
    }

    if (dir->d_m_name_ucs2)
        free(dir->d_m_name_ucs2);
    if ((size_t)-1 == convert_string_allocate((utf8_encoding())?CH_UTF8_MAC:vol->v_maccharset, CH_UCS2, dir->d_m_name, -1, (char**)&dir->d_m_name_ucs2))
        dir->d_m_name_ucs2 = NULL;

    /* Re-add it to the cache */
    if ((dircache_add(vol, dir)) != 0) {
        dircache_dump();
        AFP_PANIC("dir_modify");
    }

    return ret;
}
#endif

/*!
 * @brief Resolve a catalog node name path
 *
 * 1. Evaluate path type
 * 2. Move to start dir, if we cant, it might eg because of EACCES, build
 *    path from dirname, so eg getdirparams has sth it can chew on. curdir
 *    is dir parent then. All this is done in path_from_dir().
 * 3. Parse next cnode name in path, cases:
 * 4.   single "\0" -> do nothing
 * 5.   two or more consecutive "\0" -> chdir("..") one or more times
 * 6.   cnode name -> copy it to path.m_name
 * 7. Get unix name from mac name
 * 8. Special handling of request with did 1
 * 9. stat the cnode name
 * 10. If it's not there, it's probably an afp_createfile|dir,
 *     return with curdir = dir parent, struct path = dirname
 * 11. If it's there and it's a file, it must should be the last element of the requested
 *     path. Return with curdir = cnode name parent dir, struct path = filename
 * 12. Treat symlinks like files, dont follow them
 * 13. If it's a dir:
 * 14. Search the dircache for it
 * 15. If it's not in the cache, create a struct dir for it and add it to the cache
 * 16. chdir into the dir and
 * 17. set m_name to the mac equivalent of "."
 * 18. goto 3
 */
struct path *cname(struct vol *vol, struct dir *dir, char **cpath)
{
    static char        path[ MAXPATHLEN + 1];
    static struct path ret;

    struct dir  *cdir;
    char        *data, *p;
    int         len;
    u_int32_t   hint;
    u_int16_t   len16;
    int         size = 0;
    int         toUTF8 = 0;

    LOG(log_maxdebug, logtype_afpd, "came('%s'): {start}", cfrombstr(dir->d_fullpath));

    data = *cpath;
    afp_errno = AFPERR_NOOBJ;
    memset(&ret, 0, sizeof(ret));

    switch (ret.m_type = *data) { /* 1 */
    case 2:
        data++;
        len = (unsigned char) *data++;
        size = 2;
        if (afp_version >= 30) {
            ret.m_type = 3;
            toUTF8 = 1;
        }
        break;
    case 3:
        if (afp_version >= 30) {
            data++;
            memcpy(&hint, data, sizeof(hint));
            hint = ntohl(hint);
            data += sizeof(hint);

            memcpy(&len16, data, sizeof(len16));
            len = ntohs(len16);
            data += 2;
            size = 7;
            break;
        }
        /* else it's an error */
    default:
        afp_errno = AFPERR_PARAM;
        return( NULL );
    }
    *cpath += len + size;

    path[0] = 0;
    ret.m_name = path;

    if (movecwd(vol, dir) < 0 ) {
        LOG(log_debug, logtype_afpd, "cname(did:%u): failed to chdir to '%s'",
            ntohl(dir->d_did), cfrombstr(dir->d_fullpath));
        if (len == 0)
            return path_from_dir(vol, dir, &ret);
        else
            return NULL;
    }

    while (len) {         /* 3 */
        if (*data == 0) { /* 4 or 5 */
            data++;
            len--;
            while (len > 0 && *data == 0) { /* 5 */
                /* chdir to parrent dir */
                if ((dir = dirlookup(vol, dir->d_pdid)) == NULL)
                    return NULL;
                if (movecwd( vol, dir ) < 0 ) {
                    dir_remove(vol, dir);
                    return NULL;
                }
                data++;
                len--;
            }
            continue;
        }

        /* 6*/
        for ( p = path; *data != 0 && len > 0; len-- ) {
            *p++ = *data++;
            if (p > &path[UTF8FILELEN_EARLY]) {   /* FIXME safeguard, limit of early Mac OS X */
                afp_errno = AFPERR_PARAM;
                return NULL;
            }
        }
        *p = 0;            /* Terminate string */
        ret.u_name = NULL;

        if (cname_mtouname(vol, dir, &ret, toUTF8) != 0) { /* 7 */
            LOG(log_error, logtype_afpd, "cname('%s'): error from cname_mtouname", path);
            return NULL;
        }

        LOG(log_maxdebug, logtype_afpd, "came('%s'): {node: '%s}", cfrombstr(dir->d_fullpath), ret.u_name);

        /* Prevent access to our special folders like .AppleDouble */
        if (check_name(vol, ret.u_name)) {
            /* the name is illegal */
            LOG(log_info, logtype_afpd, "cname: illegal path: '%s'", ret.u_name);
            afp_errno = AFPERR_PARAM;
            return NULL;
        }

        if (dir->d_did == DIRDID_ROOT_PARENT) { /* 8 */
            /*
             * Special case: CNID 1
             * root parent (did 1) has one child: the volume. Requests for did=1 with
             * some <name> must check against the volume name.
             */
            if ((strcmp(cfrombstr(vol->v_root->d_m_name), ret.m_name)) == 0)
                cdir = vol->v_root;
            else
                return NULL;
        } else {
            /*
             * CNID != 1, eg. most of the times we take this way.
             * Now check if current path-part is a file or dir:
             * o if it's dir we have to step into it
             * o if it's a file we expect it to be the last part of the requested path
             *   and thus call continue which should terminate the while loop because
             *   len = 0. Ok?
             */
            if (of_stat(&ret) != 0) { /* 9 */
                /*
                 * ret.u_name doesn't exist, might be afp_createfile|dir
                 * that means it should have been the last part
                 */
                if (len > 0) {
                    /* it wasn't the last part, so we have a bogus path request */
                    afp_errno = AFPERR_NOOBJ;
                    return NULL;
                }
                /*
                 * this will terminate clean in while (1) because len == 0,
                 * probably afp_createfile|dir
                 */
                LOG(log_maxdebug, logtype_afpd, "came('%s'): {leave-cnode ENOENT (possile create request): '%s'}",
                    cfrombstr(dir->d_fullpath), ret.u_name);
                continue; /* 10 */
            }

            switch (ret.st.st_mode & S_IFMT) {
            case S_IFREG: /* 11 */
                LOG(log_debug, logtype_afpd, "came('%s'): {file: '%s'}",
                    cfrombstr(dir->d_fullpath), ret.u_name);
                if (len > 0) {
                    /* it wasn't the last part, so we have a bogus path request */
                    afp_errno = AFPERR_PARAM;
                    return NULL;
                }
                continue; /* continues while loop */
            case S_IFLNK: /* 12 */
                LOG(log_debug, logtype_afpd, "came('%s'): {link: '%s'}",
                    cfrombstr(dir->d_fullpath), ret.u_name);
                if (len > 0) {
                    LOG(log_warning, logtype_afpd, "came('%s'): {symlinked dir: '%s'}",
                        cfrombstr(dir->d_fullpath), ret.u_name);
                    afp_errno = AFPERR_PARAM;
                    return NULL;
                }
                continue; /* continues while loop */
            case S_IFDIR: /* 13 */
                break;
            default:
                LOG(log_info, logtype_afpd, "cname: special file: '%s'", ret.u_name);
                afp_errno = AFPERR_NODIR;
                return NULL;
            }

            /* Search the cache */
            int unamelen = strlen(ret.u_name);
            cdir = dircache_search_by_name(vol, dir, ret.u_name, unamelen); /* 14 */
            if (cdir == NULL) {
                /* Not in cache, create one */
                if ((cdir = dir_add(vol, dir, &ret, unamelen)) == NULL) { /* 15 */
                    LOG(log_error, logtype_afpd, "cname(did:%u, name:'%s', cwd:'%s'): failed to add dir",
                        ntohl(dir->d_did), ret.u_name, getcwdpath());
                    return NULL;
                }
            }
        } /* if/else cnid==1 */

        /* Now chdir to the evaluated dir */
        if (movecwd( vol, cdir ) < 0 ) { /* 16 */
            LOG(log_debug, logtype_afpd, "cname(cwd:'%s'): failed to chdir to new subdir '%s': %s",
                cfrombstr(curdir->d_fullpath), cfrombstr(cdir->d_fullpath), strerror(errno));
            if (len == 0)
                return path_from_dir(vol, cdir, &ret);
            else
                return NULL;
        }
        dir = cdir;
        ret.m_name[0] = 0;      /* 17, so we later know last token was a dir */
    } /* while (len) */

    if (curdir->d_did == DIRDID_ROOT_PARENT) {
        afp_errno = AFPERR_DID1;
        return NULL;
    }

    if (ret.m_name[0] == 0) {
        /* Last part was a dir */
        ret.u_name = mtoupath(vol, ret.m_name, 0, 1); /* Force "." into a useable static buffer */
        ret.d_dir = dir;
    }

    LOG(log_debug, logtype_afpd, "came('%s') {end: curdir:'%s', path:'%s'}",
        cfrombstr(dir->d_fullpath),
        cfrombstr(curdir->d_fullpath),
        ret.u_name);

    return &ret;
}

/*
 * @brief chdir() to dir
 *
 * @param vol   (r) pointer to struct vol
 * @param dir   (r) pointer to struct dir
 *
 * @returns 0 on success, -1 on error with afp_errno set appropiately
 */
int movecwd(const struct vol *vol, struct dir *dir)
{
    int ret;

    AFP_ASSERT(vol);
    AFP_ASSERT(dir);

    LOG(log_maxdebug, logtype_afpd, "movecwd: from: curdir:\"%s\", cwd:\"%s\"",
        curdir ? cfrombstr(curdir->d_fullpath) : "INVALID", getcwdpath());

    if (dir->d_did == DIRDID_ROOT_PARENT) {
        curdir = &rootParent;
        return 0;
    }

    LOG(log_debug, logtype_afpd, "movecwd(to: did: %u, \"%s\")",
        ntohl(dir->d_did), cfrombstr(dir->d_fullpath));

    if ((ret = lchdir(cfrombstr(dir->d_fullpath))) != 0 ) {
        LOG(log_debug, logtype_afpd, "movecwd(\"%s\"): ret: %u, %s",
            cfrombstr(dir->d_fullpath), ret, strerror(errno));
        if (ret == 1) {
            /* p is a symlink or getcwd failed */
            afp_errno = AFPERR_BADTYPE;

            if (chdir(vol->v_path ) < 0) {
                LOG(log_error, logtype_afpd, "can't chdir back'%s': %s", vol->v_path, strerror(errno));
                /* XXX what do we do here? */
            }
            curdir = vol->v_root;
            return -1;
        }

        switch (errno) {
        case EACCES:
        case EPERM:
            afp_errno = AFPERR_ACCESS;
            break;
        default:
            afp_errno = AFPERR_NOOBJ;
        }
        return( -1 );
    }

    curdir = dir;
    return( 0 );
}

/*
 * We can't use unix file's perm to support Apple's inherited protection modes.
 * If we aren't the file's owner we can't change its perms when moving it and smb
 * nfs,... don't even try.
 */
#define AFP_CHECK_ACCESS

int check_access(char *path, int mode)
{
#ifdef AFP_CHECK_ACCESS
    struct maccess ma;
    char *p;

    p = ad_dir(path);
    if (!p)
        return -1;

    accessmode(p, &ma, curdir, NULL);
    if ((mode & OPENACC_WR) && !(ma.ma_user & AR_UWRITE))
        return -1;
    if ((mode & OPENACC_RD) && !(ma.ma_user & AR_UREAD))
        return -1;
#endif
    return 0;
}

/* --------------------- */
int file_access(struct path *path, int mode)
{
    struct maccess ma;

    accessmode(path->u_name, &ma, curdir, &path->st);

    LOG(log_debug, logtype_afpd, "file_access(\"%s\"): mapped user mode: 0x%02x",
        path->u_name, ma.ma_user);

    if ((mode & OPENACC_WR) && !(ma.ma_user & AR_UWRITE)) {
        LOG(log_debug, logtype_afpd, "file_access(\"%s\"): write access denied", path->u_name);
        return -1;
    }
    if ((mode & OPENACC_RD) && !(ma.ma_user & AR_UREAD)) {
        LOG(log_debug, logtype_afpd, "file_access(\"%s\"): read access denied", path->u_name);
        return -1;
    }
    return 0;

}

/* --------------------- */
void setdiroffcnt(struct dir *dir, struct stat *st,  u_int32_t count)
{
    dir->d_offcnt = count;
    dir->d_ctime = st->st_ctime;
    dir->d_flags &= ~DIRF_CNID;
}


/* ---------------------
 * is our cached also for reenumerate id?
 */
int dirreenumerate(struct dir *dir, struct stat *st)
{
    return st->st_ctime == dir->d_ctime && (dir->d_flags & DIRF_CNID);
}

/* ------------------------------
   (".", curdir)
   (name, dir) with curdir:name == dir, from afp_enumerate
*/

int getdirparams(const struct vol *vol,
                 u_int16_t bitmap, struct path *s_path,
                 struct dir *dir,
                 char *buf, size_t *buflen )
{
    struct maccess  ma;
    struct adouble  ad;
    char        *data, *l_nameoff = NULL, *utf_nameoff = NULL;
    int         bit = 0, isad = 0;
    u_int32_t           aint;
    u_int16_t       ashort;
    int                 ret;
    u_int32_t           utf8 = 0;
    cnid_t              pdid;
    struct stat *st = &s_path->st;
    char *upath = s_path->u_name;

    if ((bitmap & ((1 << DIRPBIT_ATTR)  |
                   (1 << DIRPBIT_CDATE) |
                   (1 << DIRPBIT_MDATE) |
                   (1 << DIRPBIT_BDATE) |
                   (1 << DIRPBIT_FINFO)))) {

        ad_init(&ad, vol->v_adouble, vol->v_ad_options);
        if ( !ad_metadata( upath, ADFLAGS_DIR, &ad) )
            isad = 1;
<<<<<<< HEAD
=======
            if (ad.ad_md->adf_flags & O_CREAT) {
                /* We just created it */
                if (s_path->m_name == NULL) {
                    if ((s_path->m_name = utompath(vol,
                                                   upath,
                                                   dir->d_did,
                                                   utf8_encoding())) == NULL) {
                        LOG(log_error, logtype_afpd,
                            "getdirparams(\"%s\"): can't assign macname",
                            cfrombstr(dir->d_fullpath));
                        return AFPERR_MISC;
                    }
                }
                ad_setname(&ad, s_path->m_name);
                ad_setid( &ad,
                          s_path->st.st_dev,
                          s_path->st.st_ino,
                          dir->d_did,
                          dir->d_pdid,
                          vol->v_stamp);
                ad_flush( &ad);
            }
        }
>>>>>>> e22bbf78
    }

    pdid = dir->d_pdid;

    data = buf;
    while ( bitmap != 0 ) {
        while (( bitmap & 1 ) == 0 ) {
            bitmap = bitmap>>1;
            bit++;
        }

        switch ( bit ) {
        case DIRPBIT_ATTR :
            if ( isad ) {
                ad_getattr(&ad, &ashort);
            } else if (invisible_dots(vol, cfrombstr(dir->d_u_name))) {
                ashort = htons(ATTRBIT_INVISIBLE);
            } else
                ashort = 0;
            ashort |= htons(ATTRBIT_SHARED);
            memcpy( data, &ashort, sizeof( ashort ));
            data += sizeof( ashort );
            break;

        case DIRPBIT_PDID :
            memcpy( data, &pdid, sizeof( pdid ));
            data += sizeof( pdid );
            LOG(log_debug, logtype_afpd, "metadata('%s'):     Parent DID: %u",
                s_path->u_name, ntohl(pdid));
            break;

        case DIRPBIT_CDATE :
            if (!isad || (ad_getdate(&ad, AD_DATE_CREATE, &aint) < 0))
                aint = AD_DATE_FROM_UNIX(st->st_mtime);
            memcpy( data, &aint, sizeof( aint ));
            data += sizeof( aint );
            break;

        case DIRPBIT_MDATE :
            aint = AD_DATE_FROM_UNIX(st->st_mtime);
            memcpy( data, &aint, sizeof( aint ));
            data += sizeof( aint );
            break;

        case DIRPBIT_BDATE :
            if (!isad || (ad_getdate(&ad, AD_DATE_BACKUP, &aint) < 0))
                aint = AD_DATE_START;
            memcpy( data, &aint, sizeof( aint ));
            data += sizeof( aint );
            break;

        case DIRPBIT_FINFO :
            if ( isad ) {
                memcpy( data, ad_entry( &ad, ADEID_FINDERI ), 32 );
            } else { /* no appledouble */
                memset( data, 0, 32 );
                /* set default view -- this also gets done in ad_open() */
                ashort = htons(FINDERINFO_CLOSEDVIEW);
                memcpy(data + FINDERINFO_FRVIEWOFF, &ashort, sizeof(ashort));

                /* dot files are by default visible */
                if (invisible_dots(vol, cfrombstr(dir->d_u_name))) {
                    ashort = htons(FINDERINFO_INVISIBLE);
                    memcpy(data + FINDERINFO_FRFLAGOFF, &ashort, sizeof(ashort));
                }
            }
            data += 32;
            break;

        case DIRPBIT_LNAME :
            if (dir->d_m_name) /* root of parent can have a null name */
                l_nameoff = data;
            else
                memset(data, 0, sizeof(u_int16_t));
            data += sizeof( u_int16_t );
            break;

        case DIRPBIT_SNAME :
            memset(data, 0, sizeof(u_int16_t));
            data += sizeof( u_int16_t );
            break;

        case DIRPBIT_DID :
            memcpy( data, &dir->d_did, sizeof( aint ));
            data += sizeof( aint );
            LOG(log_debug, logtype_afpd, "metadata('%s'):            DID: %u",
                s_path->u_name, ntohl(dir->d_did));
            break;

        case DIRPBIT_OFFCNT :
            ashort = 0;
            /* this needs to handle current directory access rights */
            if (diroffcnt(dir, st)) {
                ashort = (dir->d_offcnt > 0xffff)?0xffff:dir->d_offcnt;
            }
            else if ((ret = for_each_dirent(vol, upath, NULL,NULL)) >= 0) {
                setdiroffcnt(dir, st,  ret);
                ashort = (dir->d_offcnt > 0xffff)?0xffff:dir->d_offcnt;
            }
            ashort = htons( ashort );
            memcpy( data, &ashort, sizeof( ashort ));
            data += sizeof( ashort );
            break;

        case DIRPBIT_UID :
            aint = htonl(st->st_uid);
            memcpy( data, &aint, sizeof( aint ));
            data += sizeof( aint );
            break;

        case DIRPBIT_GID :
            aint = htonl(st->st_gid);
            memcpy( data, &aint, sizeof( aint ));
            data += sizeof( aint );
            break;

        case DIRPBIT_ACCESS :
            accessmode( upath, &ma, dir , st);

            *data++ = ma.ma_user;
            *data++ = ma.ma_world;
            *data++ = ma.ma_group;
            *data++ = ma.ma_owner;
            break;

            /* Client has requested the ProDOS information block.
               Just pass back the same basic block for all
               directories. <shirsch@ibm.net> */
        case DIRPBIT_PDINFO :
            if (afp_version >= 30) { /* UTF8 name */
                utf8 = kTextEncodingUTF8;
                if (dir->d_m_name) /* root of parent can have a null name */
                    utf_nameoff = data;
                else
                    memset(data, 0, sizeof(u_int16_t));
                data += sizeof( u_int16_t );
                aint = 0;
                memcpy(data, &aint, sizeof( aint ));
                data += sizeof( aint );
            }
            else { /* ProDOS Info Block */
                *data++ = 0x0f;
                *data++ = 0;
                ashort = htons( 0x0200 );
                memcpy( data, &ashort, sizeof( ashort ));
                data += sizeof( ashort );
                memset( data, 0, sizeof( ashort ));
                data += sizeof( ashort );
            }
            break;

        case DIRPBIT_UNIXPR :
            aint = htonl(st->st_uid);
            memcpy( data, &aint, sizeof( aint ));
            data += sizeof( aint );
            aint = htonl(st->st_gid);
            memcpy( data, &aint, sizeof( aint ));
            data += sizeof( aint );

            aint = st->st_mode;
            aint = htonl ( aint & ~S_ISGID );  /* Remove SGID, OSX doesn't like it ... */
            memcpy( data, &aint, sizeof( aint ));
            data += sizeof( aint );

            accessmode( upath, &ma, dir , st);

            *data++ = ma.ma_user;
            *data++ = ma.ma_world;
            *data++ = ma.ma_group;
            *data++ = ma.ma_owner;
            break;

        default :
            if ( isad ) {
                ad_close_metadata( &ad );
            }
            return( AFPERR_BITMAP );
        }
        bitmap = bitmap>>1;
        bit++;
    }
    if ( l_nameoff ) {
        ashort = htons( data - buf );
        memcpy( l_nameoff, &ashort, sizeof( ashort ));
        data = set_name(vol, data, pdid, cfrombstr(dir->d_m_name), dir->d_did, 0);
    }
    if ( utf_nameoff ) {
        ashort = htons( data - buf );
        memcpy( utf_nameoff, &ashort, sizeof( ashort ));
        data = set_name(vol, data, pdid, cfrombstr(dir->d_m_name), dir->d_did, utf8);
    }
    if ( isad ) {
        ad_close_metadata( &ad );
    }
    *buflen = data - buf;
    return( AFP_OK );
}

/* ----------------------------- */
int path_error(struct path *path, int error)
{
/* - a dir with access error
 * - no error it's a file
 * - file not found
 */
    if (path_isadir(path))
        return afp_errno;
    if (path->st_valid && path->st_errno)
        return error;
    return AFPERR_BADTYPE ;
}

/* ----------------------------- */
int afp_setdirparams(AFPObj *obj, char *ibuf, size_t ibuflen _U_, char *rbuf _U_, size_t *rbuflen)
{
    struct vol  *vol;
    struct dir  *dir;
    struct path *path;
    u_int16_t   vid, bitmap;
    u_int32_t   did;
    int     rc;

    *rbuflen = 0;
    ibuf += 2;
    memcpy( &vid, ibuf, sizeof( vid ));
    ibuf += sizeof( vid );

    if (NULL == ( vol = getvolbyvid( vid )) ) {
        return( AFPERR_PARAM );
    }

    if (vol->v_flags & AFPVOL_RO)
        return AFPERR_VLOCK;

    memcpy( &did, ibuf, sizeof( did ));
    ibuf += sizeof( int );

    if (NULL == ( dir = dirlookup( vol, did )) ) {
        return afp_errno;
    }

    memcpy( &bitmap, ibuf, sizeof( bitmap ));
    bitmap = ntohs( bitmap );
    ibuf += sizeof( bitmap );

    if (NULL == ( path = cname( vol, dir, &ibuf )) ) {
        return get_afp_errno(AFPERR_NOOBJ);
    }

    if ( *path->m_name != '\0' ) {
        rc = path_error(path, AFPERR_NOOBJ);
        /* maybe we are trying to set perms back */
        if (rc != AFPERR_ACCESS)
            return rc;
    }

    /*
     * If ibuf is odd, make it even.
     */
    if ((u_long)ibuf & 1 ) {
        ibuf++;
    }

    if (AFP_OK == ( rc = setdirparams(vol, path, bitmap, ibuf )) ) {
        setvoltime(obj, vol );
    }
    return( rc );
}

/*
 * cf AFP3.0.pdf page 244 for change_mdate and change_parent_mdate logic
 *
 * assume path == '\0' eg. it's a directory in canonical form
 */
int setdirparams(struct vol *vol, struct path *path, u_int16_t d_bitmap, char *buf )
{
    struct maccess  ma;
    struct adouble  ad;
    struct utimbuf      ut;
    struct timeval      tv;

    char                *upath;
    struct dir          *dir;
    int         bit, isad = 1;
    int                 cdate, bdate;
    int                 owner, group;
    u_int16_t       ashort, bshort, oshort;
    int                 err = AFP_OK;
    int                 change_mdate = 0;
    int                 change_parent_mdate = 0;
    int                 newdate = 0;
    u_int16_t           bitmap = d_bitmap;
    u_char              finder_buf[32];
    u_int32_t       upriv;
    mode_t              mpriv = 0;
    u_int16_t           upriv_bit = 0;

    bit = 0;
    upath = path->u_name;
    dir   = path->d_dir;
    while ( bitmap != 0 ) {
        while (( bitmap & 1 ) == 0 ) {
            bitmap = bitmap>>1;
            bit++;
        }

        switch( bit ) {
        case DIRPBIT_ATTR :
            change_mdate = 1;
            memcpy( &ashort, buf, sizeof( ashort ));
            buf += sizeof( ashort );
            break;
        case DIRPBIT_CDATE :
            change_mdate = 1;
            memcpy(&cdate, buf, sizeof(cdate));
            buf += sizeof( cdate );
            break;
        case DIRPBIT_MDATE :
            memcpy(&newdate, buf, sizeof(newdate));
            buf += sizeof( newdate );
            break;
        case DIRPBIT_BDATE :
            change_mdate = 1;
            memcpy(&bdate, buf, sizeof(bdate));
            buf += sizeof( bdate );
            break;
        case DIRPBIT_FINFO :
            change_mdate = 1;
            memcpy( finder_buf, buf, 32 );
            buf += 32;
            break;
        case DIRPBIT_UID :  /* What kind of loser mounts as root? */
            change_parent_mdate = 1;
            memcpy( &owner, buf, sizeof(owner));
            buf += sizeof( owner );
            break;
        case DIRPBIT_GID :
            change_parent_mdate = 1;
            memcpy( &group, buf, sizeof( group ));
            buf += sizeof( group );
            break;
        case DIRPBIT_ACCESS :
            change_mdate = 1;
            change_parent_mdate = 1;
            ma.ma_user = *buf++;
            ma.ma_world = *buf++;
            ma.ma_group = *buf++;
            ma.ma_owner = *buf++;
            mpriv = mtoumode( &ma ) | vol->v_dperm;
            if (dir_rx_set(mpriv) && setdirmode( vol, upath, mpriv) < 0 ) {
                err = set_dir_errors(path, "setdirmode", errno);
                bitmap = 0;
            }
            break;
            /* Ignore what the client thinks we should do to the
               ProDOS information block.  Skip over the data and
               report nothing amiss. <shirsch@ibm.net> */
        case DIRPBIT_PDINFO :
            if (afp_version < 30) {
                buf += 6;
            }
            else {
                err = AFPERR_BITMAP;
                bitmap = 0;
            }
            break;
        case DIRPBIT_UNIXPR :
            if (vol_unix_priv(vol)) {
                memcpy( &owner, buf, sizeof(owner)); /* FIXME need to change owner too? */
                buf += sizeof( owner );
                memcpy( &group, buf, sizeof( group ));
                buf += sizeof( group );

                change_mdate = 1;
                change_parent_mdate = 1;
                memcpy( &upriv, buf, sizeof( upriv ));
                buf += sizeof( upriv );
                upriv = ntohl (upriv) | vol->v_dperm;
                if (dir_rx_set(upriv)) {
                    /* maybe we are trying to set perms back */
                    if ( setdirunixmode(vol, upath, upriv) < 0 ) {
                        bitmap = 0;
                        err = set_dir_errors(path, "setdirunixmode", errno);
                    }
                }
                else {
                    /* do it later */
                    upriv_bit = 1;
                }
                break;
            }
            /* fall through */
        default :
            err = AFPERR_BITMAP;
            bitmap = 0;
            break;
        }

        bitmap = bitmap>>1;
        bit++;
    }
    ad_init(&ad, vol->v_adouble, vol->v_ad_options);

    if (ad_open(&ad, upath, ADFLAGS_HF | ADFLAGS_DIR, O_CREAT, 0777) != 0) {
        /*
         * Check to see what we're trying to set.  If it's anything
         * but ACCESS, UID, or GID, give an error.  If it's any of those
         * three, we don't need the ad to be open, so just continue.
         *
         * note: we also don't need to worry about mdate. also, be quiet
         *       if we're using the noadouble option.
         */
        if (!vol_noadouble(vol) && (d_bitmap &
                                    ~((1<<DIRPBIT_ACCESS)|(1<<DIRPBIT_UNIXPR)|
                                      (1<<DIRPBIT_UID)|(1<<DIRPBIT_GID)|
                                      (1<<DIRPBIT_MDATE)|(1<<DIRPBIT_PDINFO)))) {
            return AFPERR_ACCESS;
        }

        isad = 0;
    } else {
        /*
         * Check to see if a create was necessary. If it was, we'll want
         * to set our name, etc.
         */
        if ( (ad_get_MD_flags( &ad ) & O_CREAT)) {
            ad_setname(&ad, cfrombstr(curdir->d_m_name));
        }
    }

    bit = 0;
    bitmap = d_bitmap;
    while ( bitmap != 0 ) {
        while (( bitmap & 1 ) == 0 ) {
            bitmap = bitmap>>1;
            bit++;
        }

        switch( bit ) {
        case DIRPBIT_ATTR :
            if (isad) {
                ad_getattr(&ad, &bshort);
                oshort = bshort;
                if ( ntohs( ashort ) & ATTRBIT_SETCLR ) {
                    bshort |= htons( ntohs( ashort ) & ~ATTRBIT_SETCLR );
                } else {
                    bshort &= ~ashort;
                }
                if ((bshort & htons(ATTRBIT_INVISIBLE)) != (oshort & htons(ATTRBIT_INVISIBLE)))
                    change_parent_mdate = 1;
                ad_setattr(&ad, bshort);
            }
            break;
        case DIRPBIT_CDATE :
            if (isad) {
                ad_setdate(&ad, AD_DATE_CREATE, cdate);
            }
            break;
        case DIRPBIT_MDATE :
            break;
        case DIRPBIT_BDATE :
            if (isad) {
                ad_setdate(&ad, AD_DATE_BACKUP, bdate);
            }
            break;
        case DIRPBIT_FINFO :
            if (isad) {
                /* Fixes #2802236 */
                u_int16_t *fflags = (u_int16_t *)(finder_buf + FINDERINFO_FRFLAGOFF);
                *fflags &= htons(~FINDERINFO_ISHARED);
                /* #2802236 end */
                if (  dir->d_did == DIRDID_ROOT ) {
                    /*
                     * Alright, we admit it, this is *really* sick!
                     * The 4 bytes that we don't copy, when we're dealing
                     * with the root of a volume, are the directory's
                     * location information. This eliminates that annoying
                     * behavior one sees when mounting above another mount
                     * point.
                     */
                    memcpy( ad_entry( &ad, ADEID_FINDERI ), finder_buf, 10 );
                    memcpy( ad_entry( &ad, ADEID_FINDERI ) + 14, finder_buf + 14, 18 );
                } else {
                    memcpy( ad_entry( &ad, ADEID_FINDERI ), finder_buf, 32 );
                }
            }
            break;
        case DIRPBIT_UID :  /* What kind of loser mounts as root? */
            if ( (dir->d_did == DIRDID_ROOT) &&
                 (setdeskowner( ntohl(owner), -1 ) < 0)) {
                err = set_dir_errors(path, "setdeskowner", errno);
                if (isad && err == AFPERR_PARAM) {
                    err = AFP_OK; /* ???*/
                }
                else {
                    goto setdirparam_done;
                }
            }
            if ( setdirowner(vol, upath, ntohl(owner), -1 ) < 0 ) {
                err = set_dir_errors(path, "setdirowner", errno);
                goto setdirparam_done;
            }
            break;
        case DIRPBIT_GID :
            if (dir->d_did == DIRDID_ROOT)
                setdeskowner( -1, ntohl(group) );
            if ( setdirowner(vol, upath, -1, ntohl(group) ) < 0 ) {
                err = set_dir_errors(path, "setdirowner", errno);
                goto setdirparam_done;
            }
            break;
        case DIRPBIT_ACCESS :
            if (dir->d_did == DIRDID_ROOT) {
                setdeskmode(mpriv);
                if (!dir_rx_set(mpriv)) {
                    /* we can't remove read and search for owner on volume root */
                    err = AFPERR_ACCESS;
                    goto setdirparam_done;
                }
            }

            if (!dir_rx_set(mpriv) && setdirmode( vol, upath, mpriv) < 0 ) {
                err = set_dir_errors(path, "setdirmode", errno);
                goto setdirparam_done;
            }
            break;
        case DIRPBIT_PDINFO :
            if (afp_version >= 30) {
                err = AFPERR_BITMAP;
                goto setdirparam_done;
            }
            break;
        case DIRPBIT_UNIXPR :
            if (vol_unix_priv(vol)) {
                if (dir->d_did == DIRDID_ROOT) {
                    if (!dir_rx_set(upriv)) {
                        /* we can't remove read and search for owner on volume root */
                        err = AFPERR_ACCESS;
                        goto setdirparam_done;
                    }
                    setdeskowner( -1, ntohl(group) );
                    setdeskmode( upriv );
                }
                if ( setdirowner(vol, upath, -1, ntohl(group) ) < 0 ) {
                    err = set_dir_errors(path, "setdirowner", errno);
                    goto setdirparam_done;
                }

                if ( upriv_bit && setdirunixmode(vol, upath, upriv) < 0 ) {
                    err = set_dir_errors(path, "setdirunixmode", errno);
                    goto setdirparam_done;
                }
            }
            else {
                err = AFPERR_BITMAP;
                goto setdirparam_done;
            }
            break;
        default :
            err = AFPERR_BITMAP;
            goto setdirparam_done;
            break;
        }

        bitmap = bitmap>>1;
        bit++;
    }

setdirparam_done:
    if (change_mdate && newdate == 0 && gettimeofday(&tv, NULL) == 0) {
        newdate = AD_DATE_FROM_UNIX(tv.tv_sec);
    }
    if (newdate) {
        if (isad)
            ad_setdate(&ad, AD_DATE_MODIFY, newdate);
        ut.actime = ut.modtime = AD_DATE_TO_UNIX(newdate);
        utime(upath, &ut);
    }

    if ( isad ) {
        if (path->st_valid && !path->st_errno) {
            struct stat *st = &path->st;

            if (dir && dir->d_pdid) {
                ad_setid(&ad, st->st_dev, st->st_ino,  dir->d_did, dir->d_pdid, vol->v_stamp);
            }
        }
        ad_flush( &ad);
        ad_close_metadata( &ad);
    }

    if (change_parent_mdate && dir->d_did != DIRDID_ROOT
        && gettimeofday(&tv, NULL) == 0) {
        if (movecwd(vol, dirlookup(vol, dir->d_pdid)) == 0) {
            newdate = AD_DATE_FROM_UNIX(tv.tv_sec);
            /* be careful with bitmap because now dir is null */
            bitmap = 1<<DIRPBIT_MDATE;
            setdirparams(vol, &Cur_Path, bitmap, (char *)&newdate);
            /* should we reset curdir ?*/
        }
    }

    return err;
}

int afp_syncdir(AFPObj *obj _U_, char *ibuf, size_t ibuflen _U_, char *rbuf _U_, size_t *rbuflen)
{
#ifdef HAVE_DIRFD
    DIR                  *dp;
#endif
    int                  dfd;
    struct vol           *vol;
    struct dir           *dir;
    u_int32_t            did;
    u_int16_t            vid;

    *rbuflen = 0;
    ibuf += 2;

    memcpy( &vid, ibuf, sizeof( vid ));
    ibuf += sizeof( vid );
    if (NULL == (vol = getvolbyvid( vid )) ) {
        return( AFPERR_PARAM );
    }

    memcpy( &did, ibuf, sizeof( did ));
    ibuf += sizeof( did );

    /*
     * Here's the deal:
     * if it's CNID 2 our only choice to meet the specs is call sync.
     * For any other CNID just sync that dir. To my knowledge the
     * intended use of FPSyncDir is to sync the volume so all we're
     * ever going to see here is probably CNID 2. Anyway, we' prepared.
     */

    if ( ntohl(did) == 2 ) {
        sync();
    } else {
        if (NULL == ( dir = dirlookup( vol, did )) ) {
            return afp_errno; /* was AFPERR_NOOBJ */
        }

        if (movecwd( vol, dir ) < 0 )
            return ( AFPERR_NOOBJ );

        /*
         * Assuming only OSens that have dirfd also may require fsyncing directories
         * in order to flush metadata e.g. Linux.
         */

#ifdef HAVE_DIRFD
        if (NULL == ( dp = opendir( "." )) ) {
            switch( errno ) {
            case ENOENT :
                return( AFPERR_NOOBJ );
            case EACCES :
                return( AFPERR_ACCESS );
            default :
                return( AFPERR_PARAM );
            }
        }

        LOG(log_debug, logtype_afpd, "afp_syncdir: dir: '%s'", dir->d_u_name);

        dfd = dirfd( dp );
        if ( fsync ( dfd ) < 0 )
            LOG(log_error, logtype_afpd, "afp_syncdir(%s):  %s",
                dir->d_u_name, strerror(errno) );
        closedir(dp); /* closes dfd too */
#endif

        if ( -1 == (dfd = open(vol->ad_path(".", ADFLAGS_DIR), O_RDWR))) {
            switch( errno ) {
            case ENOENT:
                return( AFPERR_NOOBJ );
            case EACCES:
                return( AFPERR_ACCESS );
            default:
                return( AFPERR_PARAM );
            }
        }

        LOG(log_debug, logtype_afpd, "afp_syncdir: ad-file: '%s'",
            vol->ad_path(".", ADFLAGS_DIR) );

        if ( fsync(dfd) < 0 )
            LOG(log_error, logtype_afpd, "afp_syncdir(%s): %s",
                vol->ad_path(cfrombstr(dir->d_u_name), ADFLAGS_DIR), strerror(errno) );
        close(dfd);
    }

    return ( AFP_OK );
}

int afp_createdir(AFPObj *obj, char *ibuf, size_t ibuflen _U_, char *rbuf, size_t *rbuflen)
{
    struct adouble  ad;
    struct vol      *vol;
    struct dir      *dir;
    char        *upath;
    struct path         *s_path;
    u_int32_t       did;
    u_int16_t       vid;
    int                 err;

    *rbuflen = 0;
    ibuf += 2;

    memcpy( &vid, ibuf, sizeof( vid ));
    ibuf += sizeof( vid );
    if (NULL == ( vol = getvolbyvid( vid )) ) {
        return( AFPERR_PARAM );
    }

    if (vol->v_flags & AFPVOL_RO)
        return AFPERR_VLOCK;

    memcpy( &did, ibuf, sizeof( did ));
    ibuf += sizeof( did );
    if (NULL == ( dir = dirlookup( vol, did )) ) {
        return afp_errno; /* was AFPERR_NOOBJ */
    }
    /* for concurrent access we need to be sure we are not in the
     * folder we want to create...
     */
    movecwd(vol, dir);

    if (NULL == ( s_path = cname( vol, dir, &ibuf )) ) {
        return get_afp_errno(AFPERR_PARAM);
    }
    /* cname was able to move curdir to it! */
    if (*s_path->m_name == '\0')
        return AFPERR_EXIST;

    upath = s_path->u_name;

    if (AFP_OK != (err = netatalk_mkdir(vol, upath))) {
        return err;
    }

    if (of_stat(s_path) < 0) {
        return AFPERR_MISC;
    }

    curdir->d_offcnt++;

    if ((dir = dir_add(vol, curdir, s_path, strlen(s_path->u_name))) == NULL) {
        return AFPERR_MISC;
    }

    if ( movecwd( vol, dir ) < 0 ) {
        return( AFPERR_PARAM );
    }

    ad_init(&ad, vol->v_adouble, vol->v_ad_options);
    if (ad_open(&ad, ".", ADFLAGS_HF | ADFLAGS_DIR, O_CREAT, 0777) < 0)  {
        if (vol_noadouble(vol))
            goto createdir_done;
        return( AFPERR_ACCESS );
    }
    ad_setname(&ad, s_path->m_name);
    ad_setid( &ad, s_path->st.st_dev, s_path->st.st_ino, dir->d_did, did, vol->v_stamp);

    fce_register_new_dir(s_path);

    ad_flush( &ad);
    ad_close_metadata( &ad);

createdir_done:
    memcpy( rbuf, &dir->d_did, sizeof( u_int32_t ));
    *rbuflen = sizeof( u_int32_t );
    setvoltime(obj, vol );
    return( AFP_OK );
}

/*
 * dst       new unix filename (not a pathname)
 * newname   new mac name
 * newparent curdir
 * dirfd     -1 means ignore dirfd (or use AT_FDCWD), otherwise src is relative to dirfd
 */
int renamedir(const struct vol *vol,
              int dirfd,
              char *src,
              char *dst,
              struct dir *dir,
              struct dir *newparent,
              char *newname)
{
    struct adouble  ad;
    int             err;

    /* existence check moved to afp_moveandrename */
    if ( unix_rename(dirfd, src, -1, dst ) < 0 ) {
        switch ( errno ) {
        case ENOENT :
            return( AFPERR_NOOBJ );
        case EACCES :
            return( AFPERR_ACCESS );
        case EROFS:
            return AFPERR_VLOCK;
        case EINVAL:
            /* tried to move directory into a subdirectory of itself */
            return AFPERR_CANTMOVE;
        case EXDEV:
            /* this needs to copy and delete. bleah. that means we have
             * to deal with entire directory hierarchies. */
            if ((err = copydir(vol, dirfd, src, dst)) < 0) {
                deletedir(-1, dst);
                return err;
            }
            if ((err = deletedir(dirfd, src)) < 0)
                return err;
            break;
        default :
            return( AFPERR_PARAM );
        }
    }

    vol->vfs->vfs_renamedir(vol, dirfd, src, dst);

    ad_init(&ad, vol->v_adouble, vol->v_ad_options);

    if (ad_open(&ad, dst, ADFLAGS_HF | ADFLAGS_DIR) == 0) {
        ad_setname(&ad, newname);
        ad_flush( &ad);
        ad_close_metadata( &ad);
    }

    return( AFP_OK );
}

/* delete an empty directory */
int deletecurdir(struct vol *vol)
{
    struct dirent *de;
    struct stat st;
    struct dir  *fdir, *pdir;
    DIR *dp;
    struct adouble  ad;
    u_int16_t       ashort;
    int err;

    if ((pdir = dirlookup(vol, curdir->d_pdid)) == NULL) {
        return( AFPERR_ACCESS );
    }

    fdir = curdir;

    ad_init(&ad, vol->v_adouble, vol->v_ad_options);
    /* we never want to create a resource fork here, we are going to delete it */
    if ( ad_metadata( ".", ADFLAGS_DIR, &ad) == 0 ) {

        ad_getattr(&ad, &ashort);
        ad_close_metadata(&ad);
        if ((ashort & htons(ATTRBIT_NODELETE))) {
            return  AFPERR_OLOCK;
        }
    }
    err = vol->vfs->vfs_deletecurdir(vol);
    if (err) {
        LOG(log_error, logtype_afpd, "deletecurdir: error deleting .AppleDouble in \"%s\"",
            curdir->d_fullpath);
        return err;
    }

    /* now get rid of dangling symlinks */
    if ((dp = opendir("."))) {
        while ((de = readdir(dp))) {
            /* skip this and previous directory */
            if (!strcmp(de->d_name, ".") || !strcmp(de->d_name, ".."))
                continue;

            /* bail if it's not a symlink */
            if ((lstat(de->d_name, &st) == 0) && !S_ISLNK(st.st_mode)) {
                LOG(log_error, logtype_afpd, "deletecurdir(\"%s\"): not empty",
                    curdir->d_fullpath);
                closedir(dp);
                return AFPERR_DIRNEMPT;
            }

            if ((err = netatalk_unlink(de->d_name))) {
                closedir(dp);
                return err;
            }
        }
    }

    if (movecwd(vol, pdir) < 0) {
        err = afp_errno;
        goto delete_done;
    }

    LOG(log_debug, logtype_afpd, "deletecurdir: moved to \"%s\"",
        cfrombstr(curdir->d_fullpath));

    err = netatalk_rmdir_all_errors(-1, cfrombstr(fdir->d_u_name));
    if ( err ==  AFP_OK || err == AFPERR_NOOBJ) {
        cnid_delete(vol->v_cdb, fdir->d_did);
        dir_remove( vol, fdir );
    } else {
        LOG(log_error, logtype_afpd, "deletecurdir(\"%s\"): netatalk_rmdir_all_errors error",
            curdir->d_fullpath);
    }

delete_done:
    if (dp) {
        /* inode is used as key for cnid.
         * Close the descriptor only after cnid_delete
         * has been called.
         */
        closedir(dp);
    }
    return err;
}

int afp_mapid(AFPObj *obj, char *ibuf, size_t ibuflen _U_, char *rbuf, size_t *rbuflen)
{
    struct passwd   *pw;
    struct group    *gr;
    char        *name;
    u_int32_t           id;
    int         len, sfunc;
    int         utf8 = 0;

    ibuf++;
    sfunc = (unsigned char) *ibuf++;
    *rbuflen = 0;

    if (sfunc >= 3 && sfunc <= 6) {
        if (afp_version < 30) {
            return( AFPERR_PARAM );
        }
        utf8 = 1;
    }

    switch ( sfunc ) {
    case 1 :
    case 3 :/* unicode */
        memcpy( &id, ibuf, sizeof( id ));
        id = ntohl(id);
        if ( id != 0 ) {
            if (( pw = getpwuid( id )) == NULL ) {
                return( AFPERR_NOITEM );
            }
            len = convert_string_allocate( obj->options.unixcharset, ((!utf8)?obj->options.maccharset:CH_UTF8_MAC),
                                           pw->pw_name, -1, &name);
        } else {
            len = 0;
            name = NULL;
        }
        break;
    case 2 :
    case 4 : /* unicode */
        memcpy( &id, ibuf, sizeof( id ));
        id = ntohl(id);
        if ( id != 0 ) {
            if (NULL == ( gr = (struct group *)getgrgid( id ))) {
                return( AFPERR_NOITEM );
            }
            len = convert_string_allocate( obj->options.unixcharset, (!utf8)?obj->options.maccharset:CH_UTF8_MAC,
                                           gr->gr_name, -1, &name);
        } else {
            len = 0;
            name = NULL;
        }
        break;

    case 5 : /* UUID -> username */
    case 6 : /* UUID -> groupname */
        if ((afp_version < 32) || !(obj->options.flags & OPTION_UUID ))
            return AFPERR_PARAM;
        LOG(log_debug, logtype_afpd, "afp_mapid: valid UUID request");
        uuidtype_t type;
        len = getnamefromuuid((unsigned char*) ibuf, &name, &type);
        if (len != 0)       /* its a error code, not len */
            return AFPERR_NOITEM;
        switch (type) {
        case UUID_USER:
            if (( pw = getpwnam( name )) == NULL )
                return( AFPERR_NOITEM );
            LOG(log_debug, logtype_afpd, "afp_mapid: name:%s -> uid:%d", name, pw->pw_uid);
            id = htonl(UUID_USER);
            memcpy( rbuf, &id, sizeof( id ));
            id = htonl( pw->pw_uid);
            rbuf += sizeof( id );
            memcpy( rbuf, &id, sizeof( id ));
            rbuf += sizeof( id );
            *rbuflen = 2 * sizeof( id );
            break;
        case UUID_GROUP:
            if (( gr = getgrnam( name )) == NULL )
                return( AFPERR_NOITEM );
            LOG(log_debug, logtype_afpd, "afp_mapid: group:%s -> gid:%d", name, gr->gr_gid);
            id = htonl(UUID_GROUP);
            memcpy( rbuf, &id, sizeof( id ));
            rbuf += sizeof( id );
            id = htonl( gr->gr_gid);
            memcpy( rbuf, &id, sizeof( id ));
            rbuf += sizeof( id );
            *rbuflen = 2 * sizeof( id );
            break;
        default:
            return AFPERR_MISC;
        }
        break;

    default :
        return( AFPERR_PARAM );
    }

    if (name)
        len = strlen( name );

    if (utf8) {
        u_int16_t tp = htons(len);
        memcpy(rbuf, &tp, sizeof(tp));
        rbuf += sizeof(tp);
        *rbuflen += 2;
    }
    else {
        *rbuf++ = len;
        *rbuflen += 1;
    }
    if ( len > 0 ) {
        memcpy( rbuf, name, len );
    }
    *rbuflen += len;
    if (name)
        free(name);
    return( AFP_OK );
}

int afp_mapname(AFPObj *obj _U_, char *ibuf, size_t ibuflen _U_, char *rbuf, size_t *rbuflen)
{
    struct passwd   *pw;
    struct group    *gr;
    int             len, sfunc;
    u_int32_t       id;
    u_int16_t       ulen;

    ibuf++;
    sfunc = (unsigned char) *ibuf++;
    *rbuflen = 0;
    LOG(log_debug, logtype_afpd, "afp_mapname: sfunc: %d, afp_version: %d", sfunc, afp_version);
    switch ( sfunc ) {
    case 1 :
    case 2 : /* unicode */
        if (afp_version < 30) {
            return( AFPERR_PARAM );
        }
        memcpy(&ulen, ibuf, sizeof(ulen));
        len = ntohs(ulen);
        ibuf += 2;
        LOG(log_debug, logtype_afpd, "afp_mapname: alive");
        break;
    case 3 :
    case 4 :
        len = (unsigned char) *ibuf++;
        break;
    case 5 : /* username -> UUID  */
    case 6 : /* groupname -> UUID */
        if ((afp_version < 32) || !(obj->options.flags & OPTION_UUID ))
            return AFPERR_PARAM;
        memcpy(&ulen, ibuf, sizeof(ulen));
        len = ntohs(ulen);
        ibuf += 2;
        break;
    default :
        return( AFPERR_PARAM );
    }

    ibuf[ len ] = '\0';

    if ( len == 0 )
        return AFPERR_PARAM;
    else {
        switch ( sfunc ) {
        case 1 : /* unicode */
        case 3 :
            if (NULL == ( pw = (struct passwd *)getpwnam( ibuf )) ) {
                return( AFPERR_NOITEM );
            }
            id = pw->pw_uid;
            id = htonl(id);
            memcpy( rbuf, &id, sizeof( id ));
            *rbuflen = sizeof( id );
            break;

        case 2 : /* unicode */
        case 4 :
            LOG(log_debug, logtype_afpd, "afp_mapname: gettgrnam for name: %s",ibuf);
            if (NULL == ( gr = (struct group *)getgrnam( ibuf ))) {
                return( AFPERR_NOITEM );
            }
            id = gr->gr_gid;
            LOG(log_debug, logtype_afpd, "afp_mapname: gettgrnam for name: %s -> id: %d",ibuf, id);
            id = htonl(id);
            memcpy( rbuf, &id, sizeof( id ));
            *rbuflen = sizeof( id );
            break;
        case 5 :        /* username -> UUID */
            LOG(log_debug, logtype_afpd, "afp_mapname: name: %s",ibuf);
            if (0 != getuuidfromname(ibuf, UUID_USER, (unsigned char *)rbuf))
                return AFPERR_NOITEM;
            *rbuflen = UUID_BINSIZE;
            break;
        case 6 :        /* groupname -> UUID */
            LOG(log_debug, logtype_afpd, "afp_mapname: name: %s",ibuf);
            if (0 != getuuidfromname(ibuf, UUID_GROUP, (unsigned char *)rbuf))
                return AFPERR_NOITEM;
            *rbuflen = UUID_BINSIZE;
            break;
        }
    }
    return( AFP_OK );
}

/* ------------------------------------
   variable DID support
*/
int afp_closedir(AFPObj *obj _U_, char *ibuf _U_, size_t ibuflen _U_, char *rbuf _U_, size_t *rbuflen)
{
#if 0
    struct vol   *vol;
    struct dir   *dir;
    u_int16_t    vid;
    u_int32_t    did;
#endif /* 0 */

    *rbuflen = 0;

    /* do nothing as dids are static for the life of the process. */
#if 0
    ibuf += 2;

    memcpy(&vid,  ibuf, sizeof( vid ));
    ibuf += sizeof( vid );
    if (( vol = getvolbyvid( vid )) == NULL ) {
        return( AFPERR_PARAM );
    }

    memcpy( &did, ibuf, sizeof( did ));
    ibuf += sizeof( did );
    if (( dir = dirlookup( vol, did )) == NULL ) {
        return( AFPERR_PARAM );
    }

    /* dir_remove -- deletedid */
#endif /* 0 */

    return AFP_OK;
}

/* did creation gets done automatically
 * there's a pb again with case but move it to cname
 */
int afp_opendir(AFPObj *obj _U_, char *ibuf, size_t ibuflen  _U_, char *rbuf, size_t *rbuflen)
{
    struct vol      *vol;
    struct dir      *parentdir;
    struct path     *path;
    u_int32_t       did;
    u_int16_t       vid;

    *rbuflen = 0;
    ibuf += 2;

    memcpy(&vid, ibuf, sizeof(vid));
    ibuf += sizeof( vid );

    if (NULL == ( vol = getvolbyvid( vid )) ) {
        return( AFPERR_PARAM );
    }

    memcpy(&did, ibuf, sizeof(did));
    ibuf += sizeof(did);

    if (NULL == ( parentdir = dirlookup( vol, did )) ) {
        return afp_errno;
    }

    if (NULL == ( path = cname( vol, parentdir, &ibuf )) ) {
        return get_afp_errno(AFPERR_PARAM);
    }

    if ( *path->m_name != '\0' ) {
        return path_error(path, AFPERR_NOOBJ);
    }

    if ( !path->st_valid && of_stat(path ) < 0 ) {
        return( AFPERR_NOOBJ );
    }
    if ( path->st_errno ) {
        return( AFPERR_NOOBJ );
    }

    memcpy(rbuf, &curdir->d_did, sizeof(curdir->d_did));
    *rbuflen = sizeof(curdir->d_did);
    return AFP_OK;
}<|MERGE_RESOLUTION|>--- conflicted
+++ resolved
@@ -1489,8 +1489,6 @@
         ad_init(&ad, vol->v_adouble, vol->v_ad_options);
         if ( !ad_metadata( upath, ADFLAGS_DIR, &ad) )
             isad = 1;
-<<<<<<< HEAD
-=======
             if (ad.ad_md->adf_flags & O_CREAT) {
                 /* We just created it */
                 if (s_path->m_name == NULL) {
@@ -1514,7 +1512,6 @@
                 ad_flush( &ad);
             }
         }
->>>>>>> e22bbf78
     }
 
     pdid = dir->d_pdid;
