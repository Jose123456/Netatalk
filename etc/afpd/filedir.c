--- conflicted
+++ resolved
@@ -667,29 +667,11 @@
             rc = AFPERR_PARAM;
             goto exit;
         }
-<<<<<<< HEAD
         curdir->offcnt++;
         sdir->offcnt--;
         /* if unix priv don't try to match perm with dest folder */
         if (!isdir && !vol_unix_priv(vol)) {
             int  admode = ad_mode("", 0777) | vol->v_fperm;
-=======
-        curdir->d_offcnt++;
-        sdir->d_offcnt--;
-#ifdef DROPKLUDGE
-        if (vol->v_flags & AFPVOL_DROPBOX) {
-            /* FIXME did is not always the source id */
-            if ((retvalue=matchfile2dirperms (upath, vol, did)) != AFP_OK) {
-                rc = retvalue;
-                goto exit;
-            }
-        }
-        else
-#endif /* DROPKLUDGE */
-            /* if unix priv don't try to match perm with dest folder */
-            if (!isdir && !vol_unix_priv(vol)) {
-                int  admode = ad_mode("", 0777) | vol->v_fperm;
->>>>>>> 2be76a10
 
             setfilmode(upath, admode, NULL, vol->v_umask);
             vol->vfs->vfs_setfilmode(vol, upath, admode, NULL);
