/*
 * Copyright (c) 1990,1993 Regents of The University of Michigan.
 * All Rights Reserved.  See COPYRIGHT.
 */

#ifdef HAVE_CONFIG_H
#include "config.h"
#endif /* HAVE_CONFIG_H */

#include <stdio.h>
#include <stdlib.h>
#include <unistd.h>
#include <ctype.h>
#include <string.h>
#include <time.h>
#include <sys/types.h>
#include <sys/stat.h>
#include <fcntl.h>
#include <sys/socket.h>
#include <atalk/logger.h>

#if 0
#ifdef BSD4_4
#include <sys/param.h>
#ifndef HAVE_GETHOSTID
#include <sys/sysctl.h>
#endif /* HAVE_GETHOSTID */
#endif /* BSD4_4 */
#endif

#include <netatalk/at.h>
#include <netatalk/endian.h>
#include <atalk/dsi.h>
#include <atalk/atp.h>
#include <atalk/asp.h>
#include <atalk/nbp.h>
#include <atalk/unicode.h>

#include "globals.h"  /* includes <netdb.h> */
#include "status.h"
#include "afp_config.h"
#include "icon.h"

static   size_t maxstatuslen = 0;

static void status_flags(char *data, const int notif, const int ipok,
                         const unsigned char passwdbits, const int dirsrvcs _U_, int flags)
{
    uint16_t           status;

    status = AFPSRVRINFO_COPY
           | AFPSRVRINFO_SRVSIGNATURE
           | AFPSRVRINFO_SRVMSGS
           | AFPSRVRINFO_FASTBOZO
           | AFPSRVRINFO_SRVRDIR
           | AFPSRVRINFO_SRVUTF8
           | AFPSRVRINFO_EXTSLEEP;

    if (passwdbits & PASSWD_SET) /* some uams may not allow this. */
        status |= AFPSRVRINFO_PASSWD;
    if (passwdbits & PASSWD_NOSAVE)
        status |= AFPSRVRINFO_NOSAVEPASSWD;
    if (ipok) /* only advertise tcp/ip if we have a valid address */        
        status |= AFPSRVRINFO_TCPIP;
    if (notif) /* Default is yes */        
        status |= AFPSRVRINFO_SRVNOTIFY;
    if (flags & OPTION_UUID)
        status |= AFPSRVRINFO_UUID;

    status = htons(status);
    memcpy(data + AFPSTATUS_FLAGOFF, &status, sizeof(status));
}

static int status_server(char *data, const char *server, const struct afp_options *options)
{
    char                *start = data;
    char                *Obj, *Type, *Zone;
    char		buf[32];
    u_int16_t           status;
    size_t		len;

    /* make room for all offsets before server name */
    data += AFPSTATUS_PRELEN;

    /* extract the obj part of the server */
    Obj = (char *) server;
    nbp_name(server, &Obj, &Type, &Zone);
    if ((size_t)-1 == (len = convert_string( 
			options->unixcharset, options->maccharset, 
			Obj, -1, buf, sizeof(buf))) ) {
	len = MIN(strlen(Obj), 31);
    	*data++ = len;
    	memcpy( data, Obj, len );
	LOG ( log_error, logtype_afpd, "Could not set servername, using fallback");
    } else {
    	*data++ = len;
    	memcpy( data, buf, len );
    }
    if ((len + 1) & 1) /* pad server name and length byte to even boundary */
        len++;
    data += len;

    /* make room for signature and net address offset. save location of
     * signature offset. we're also making room for directory names offset
     * and the utf-8 server name offset.
     *
     * NOTE: technically, we don't need to reserve space for the
     * signature and net address offsets if they're not going to be
     * used. as there are no offsets after them, it doesn't hurt to
     * have them specified though. so, we just do that to simplify
     * things.  
     *
     * NOTE2: AFP3.1 Documentation states that the directory names offset
     * is a required feature, even though it can be set to zero.
     */
    len = data - start;
    status = htons(len + AFPSTATUS_POSTLEN);
    memcpy(start + AFPSTATUS_MACHOFF, &status, sizeof(status));
    return len; /* return the offset to beginning of signature offset */
}

static void status_machine(char *data)
{
    char                *start = data;
    u_int16_t           status;
    int			len;
#ifdef AFS
    const char		*machine = "afs";
#else /* !AFS */
    const char		*machine = "Netatalk %s";
#endif /* AFS */
    char buf[64];

    memcpy(&status, start + AFPSTATUS_MACHOFF, sizeof(status));
    data += ntohs( status );

    //    len = strlen( machine );
    len = snprintf(buf, 64, machine, VERSION);
    *data++ = len;
    memcpy( data, buf, len );
    data += len;

    status = htons(data - start);
    memcpy(start + AFPSTATUS_VERSOFF, &status, sizeof(status));
}

/* server signature is a 16-byte quantity */
static u_int16_t status_signature(char *data, int *servoffset,
                                  const struct afp_options *options)
{
    char                 *status;
    u_int16_t            offset, sigoff;

    status = data;

    /* get server signature offset */
    memcpy(&offset, data + *servoffset, sizeof(offset));
    sigoff = offset = ntohs(offset);

    /* jump to server signature offset */
    data += offset;

    memset(data, 0, 16);
    memcpy(data, options->signature, 16);
    data += 16;

    /* calculate net address offset */
    *servoffset += sizeof(offset);
    offset = htons(data - status);
    memcpy(status + *servoffset, &offset, sizeof(offset));
    return sigoff;
}

static size_t status_netaddress(char *data, int *servoffset,
                             const ASP asp, const DSI *dsi,
                             const struct afp_options *options)
{
    char               *begin;
    u_int16_t          offset;
    size_t             addresses_len = 0;

    begin = data;

    /* get net address offset */
    memcpy(&offset, data + *servoffset, sizeof(offset));
    data += ntohs(offset);

    /* format:
       Address count (byte) 
       len (byte = sizeof(length + address type + address) 
       address type (byte, ip address = 0x01, ip + port = 0x02,
                           ddp address = 0x03, fqdn = 0x04) 
       address (up to 254 bytes, ip = 4, ip + port = 6, ddp = 4)
       */

    /* number of addresses. this currently screws up if we have a dsi
       connection, but we don't have the ip address. to get around this,
       we turn off the status flag for tcp/ip. */
    *data++ = ((options->fqdn && dsi)? 1 : 0) + (dsi ? 1 : 0) + (asp ? 1 : 0) +
              (((options->flags & OPTION_ANNOUNCESSH) && options->fqdn && dsi)? 1 : 0);

    /* ip address */
    if (dsi) {
        if (dsi->server.ss_family == AF_INET) { /* IPv4 */
            const struct sockaddr_in *inaddr = (struct sockaddr_in *)&dsi->server;
            if (inaddr->sin_port == htons(DSI_AFPOVERTCP_PORT)) {
                *data++ = 6; /* length */
                *data++ = 0x01; /* basic ip address */
                memcpy(data, &inaddr->sin_addr.s_addr,
                       sizeof(inaddr->sin_addr.s_addr));
                data += sizeof(inaddr->sin_addr.s_addr);
                addresses_len += 7;
            } else {
                /* ip address + port */
                *data++ = 8;
                *data++ = 0x02; /* ip address with port */
                memcpy(data, &inaddr->sin_addr.s_addr,
                       sizeof(inaddr->sin_addr.s_addr));
                data += sizeof(inaddr->sin_addr.s_addr);
                memcpy(data, &inaddr->sin_port, sizeof(inaddr->sin_port));
                data += sizeof(inaddr->sin_port);
                addresses_len += 9;
            }
        } else { /* IPv6 */
            const struct sockaddr_in6 *sa6 = (struct sockaddr_in6 *)&dsi->server;
            if (sa6->sin6_port == htons(DSI_AFPOVERTCP_PORT)) {
                *data++ = 18; /* length */
                *data++ = 6; /* type */
                memcpy(data, &sa6->sin6_addr.s6_addr, sizeof(sa6->sin6_addr.s6_addr));
                data += sizeof(sa6->sin6_addr.s6_addr);
                addresses_len += 19;
            } else {
                /* ip address + port */
                *data++ = 20; /* length */
                *data++ = 7; /* type*/
                memcpy(data, &sa6->sin6_addr.s6_addr, sizeof(sa6->sin6_addr.s6_addr));
                data += sizeof(sa6->sin6_addr.s6_addr);
                memcpy(data, &sa6->sin6_port, sizeof(sa6->sin6_port));
                data += sizeof(sa6->sin6_port);
                addresses_len += 21;
            }

        }
    }

    /* handle DNS names */
    if (options->fqdn && dsi) {
        size_t len = strlen(options->fqdn);
        if ( len + 2 + addresses_len < maxstatuslen - offset) {
            *data++ = len +2;
            *data++ = 0x04;
            memcpy(data, options->fqdn, len);
            data += len;
            addresses_len += len+2;
        }

        /* Annouce support for SSH tunneled AFP session, 
         * this feature is available since 10.3.2.
         * According to the specs (AFP 3.1 p.225) this should
         * be an IP+Port style value, but it only works with 
         * a FQDN. OSX Server uses FQDN as well.
         */
        if ( len + 2 + addresses_len < maxstatuslen - offset) {
            if (options->flags & OPTION_ANNOUNCESSH) {
                *data++ = len +2;
                *data++ = 0x05;
                memcpy(data, options->fqdn, len);
                data += len;
            }
        }
    }

#ifndef NO_DDP
    if (asp) {
        const struct sockaddr_at *ddpaddr = atp_sockaddr(asp->asp_atp);

        /* ddp address */
        *data++ = 6;
        *data++ = 0x03; /* ddp address */
        memcpy(data, &ddpaddr->sat_addr.s_net, sizeof(ddpaddr->sat_addr.s_net));
        data += sizeof(ddpaddr->sat_addr.s_net);
        memcpy(data, &ddpaddr->sat_addr.s_node,
               sizeof(ddpaddr->sat_addr.s_node));
        data += sizeof(ddpaddr->sat_addr.s_node);
        memcpy(data, &ddpaddr->sat_port, sizeof(ddpaddr->sat_port));
        data += sizeof(ddpaddr->sat_port);
    }
#endif /* ! NO_DDP */

    /* calculate/store Directory Services Names offset */
    offset = htons(data - begin); 
    *servoffset += sizeof(offset);
    memcpy(begin + *servoffset, &offset, sizeof(offset));

    /* return length of buffer */
    return (data - begin);
}

static size_t status_directorynames(char *data, int *diroffset, 
				 const DSI *dsi _U_, 
				 const struct afp_options *options)
{
    char *begin = data;
    u_int16_t offset;
    memcpy(&offset, data + *diroffset, sizeof(offset));
    offset = ntohs(offset);
    data += offset;

    /* I can not find documentation of any other purpose for the
     * DirectoryNames field.
     */
    /*
     * Try to synthesize a principal:
     * service '/' fqdn '@' realm
     */
    if (options->k5service && options->k5realm && options->fqdn) {
	/* should k5princ be utf8 encoded? */
	size_t len;
	char *p = strchr( options->fqdn, ':' );
	if (p) 
	    *p = '\0';
	len = strlen( options->k5service ) 
			+ strlen( options->fqdn )
			+ strlen( options->k5realm );
	len+=2; /* '/' and '@' */
	if ( len > 255 || len+2 > maxstatuslen - offset) {
	    *data++ = 0;
	    LOG ( log_error, logtype_afpd, "status: could not set directory service list, no more room");
	}	 
	else {
	    *data++ = 1; /* DirectoryNamesCount */
	    *data++ = len;
	    snprintf( data, len + 1, "%s/%s@%s", options->k5service,
				options->fqdn, options->k5realm );
	    data += len;
	    if (p)
	        *p = ':';
       }
    } else {
	*data++ = 0;
    }

    /* Calculate and store offset for UTF8ServerName */
    *diroffset += sizeof(u_int16_t);
    offset = htons(data - begin);
    memcpy(begin + *diroffset, &offset, sizeof(u_int16_t));

    /* return length of buffer */
    return (data - begin);
}

static size_t status_utf8servername(char *data, int *nameoffset,
				 const DSI *dsi _U_,
				 const struct afp_options *options)
{
    char *Obj, *Type, *Zone;
    u_int16_t namelen;
    size_t len;
    char *begin = data;
    u_int16_t offset, status;

    memcpy(&offset, data + *nameoffset, sizeof(offset));
    offset = ntohs(offset);
    data += offset;

    /* FIXME:
     * What is the valid character range for an nbpname?
     *
     * Apple's server likes to use the non-qualified hostname
     * This obviously won't work very well if multiple servers are running
     * on the box.
     */

    /* extract the obj part of the server */
    Obj = (char *) (options->server ? options->server : options->hostname);
    nbp_name(options->server ? options->server : options->hostname, &Obj, &Type, &Zone);

    if ((size_t) -1 == (len = convert_string (
					options->unixcharset, CH_UTF8_MAC, 
					Obj, -1, data+sizeof(namelen), maxstatuslen-offset )) ) {
	LOG ( log_error, logtype_afpd, "Could not set utf8 servername");

	/* set offset to 0 */
	memset(begin + *nameoffset, 0, sizeof(offset));
        data = begin + offset;
    }
    else {
    	namelen = htons(len);
    	memcpy( data, &namelen, sizeof(namelen));
    	data += sizeof(namelen);
    	data += len;
    	offset = htons(offset);
    	memcpy(begin + *nameoffset, &offset, sizeof(u_int16_t));
    }

    /* return length of buffer */
    return (data - begin);

}

/* returns actual offset to signature */
static void status_icon(char *data, const unsigned char *icondata,
                        const int iconlen, const int sigoffset)
{
    char                *start = data;
    char                *sigdata = data + sigoffset;
    u_int16_t		ret, status;

    memcpy(&status, start + AFPSTATUS_ICONOFF, sizeof(status));
    if ( icondata == NULL ) {
        ret = status;
        memset(start + AFPSTATUS_ICONOFF, 0, sizeof(status));
    } else {
        data += ntohs( status );
        memcpy( data, icondata, iconlen);
        data += iconlen;
        ret = htons(data - start);
    }

    /* put in signature offset */
    if (sigoffset)
        memcpy(sigdata, &ret, sizeof(ret));
}

/* ---------------------
 */
void status_init(AFPConfig *aspconfig, AFPConfig *dsiconfig,
                 const struct afp_options *options)
{
    ASP asp;
    DSI *dsi;
    char *status = NULL;
    size_t statuslen;
    int c, sigoff, ipok;

    if (!(aspconfig || dsiconfig) || !options)
        return;

    if (aspconfig) {
        status = aspconfig->status;
        maxstatuslen=sizeof(aspconfig->status);
        asp = aspconfig->obj.handle;
    } else
        asp = NULL;
	
    ipok = 0;
    if (dsiconfig) {
        status = dsiconfig->status;
        maxstatuslen=sizeof(dsiconfig->status);
        dsi = dsiconfig->obj.handle;
        if (dsi->server.ss_family == AF_INET) { /* IPv4 */
            const struct sockaddr_in *sa4 = (struct sockaddr_in *)&dsi->server;
            ipok = sa4->sin_addr.s_addr ? 1 : 0;
        } else { /* IPv6 */
            const struct sockaddr_in6 *sa6 = (struct sockaddr_in6 *)&dsi->server;
            for (int i=0; i<16; i++) {
                if (sa6->sin6_addr.s6_addr[i]) {
                    ipok = 1;
                    break;
                }
            }
        }
    } else
        dsi = NULL;

    /*
     * These routines must be called in order -- earlier calls
     * set the offsets for later calls.
     *
     * using structs is a bad idea, but that's what the original code
     * does. solaris, in fact, will segfault with them. so, now
     * we just use the powers of #defines and memcpy.
     *
     * reply block layout (offsets are 16-bit quantities):
     * machine type offset -> AFP version count offset ->
     * UAM count offset -> vol icon/mask offset -> flags ->
     *
     * server name [padded to even boundary] -> signature offset ->
     * network address offset ->
     *
     * at the appropriate offsets:
     * machine type, afp versions, uams, server signature
     * (16-bytes), network addresses, volume icon/mask 
     */

    status_flags(status,
                 options->server_notif,
                 (options->fqdn || ipok),
                 options->passwdbits, 
                 (options->k5service && options->k5realm && options->fqdn),
                 options->flags);
    /* returns offset to signature offset */
    c = status_server(status, options->server ? options->server :
                      options->hostname, options);
    status_machine(status);
    status_versions(status, asp, dsi);
    status_uams(status, options->uamlist);
    if (options->flags & OPTION_CUSTOMICON)
        status_icon(status, icon, sizeof(icon), c);
    else
        status_icon(status, apple_atalk_icon, sizeof(apple_atalk_icon), c);

    sigoff = status_signature(status, &c, options);
    /* c now contains the offset where the netaddress offset lives */

    status_netaddress(status, &c, asp, dsi, options);
    /* c now contains the offset where the Directory Names Count offset lives */

    statuslen = status_directorynames(status, &c, dsi, options);
    /* c now contains the offset where the UTF-8 ServerName offset lives */

    if ( statuslen < maxstatuslen) 
        statuslen = status_utf8servername(status, &c, dsi, options);

#ifndef NO_DDP
    if (aspconfig) {
        if (dsiconfig) /* status is dsiconfig->status */
            memcpy(aspconfig->status, status, statuslen);
        asp_setstatus(asp, status, statuslen);
        aspconfig->signature = status + sigoff;
        aspconfig->statuslen = statuslen;
    }
#endif /* ! NO_DDP */

    if (dsiconfig) {
        if ((options->flags & OPTION_CUSTOMICON) == 0) {
            status_icon(status, apple_tcp_icon, sizeof(apple_tcp_icon), 0);
        }
        dsi_setstatus(dsi, status, statuslen);
        dsiconfig->signature = status + sigoff;
        dsiconfig->statuslen = statuslen;
    }
}

/* set_signature()                                                    */
/*                                                                    */
/* If found in conf file, use it.                                     */
/* If not found in conf file, genarate and append in conf file.       */
/* If conf file don't exist, create and genarate.                     */
/* If cannot open conf file, use one-time signature.                  */
/* If -signature user:xxxxx, use it.                                  */

void set_signature(struct afp_options *options) {
    char *usersign;
    int fd, i;
    struct stat tmpstat;
    char *servername_conf;
    int header = 0;
    char buf[1024], *p;
    FILE *fp = NULL, *randomp;
    size_t len;
    char *server_tmp;
    
    server_tmp = (options->server ? options->server : options->hostname);
    if (strcmp(options->signatureopt, "auto") == 0) {
        goto server_signature_auto;   /* default */
    } else if (strcmp(options->signatureopt, "host") == 0) {
        LOG(log_warning, logtype_afpd, "WARNING: option \"-signature host\" is obsoleted. Switching back to auto.", options->signatureopt);
        goto server_signature_auto;   /* same as auto */
    } else if (strncmp(options->signatureopt, "user", 4) == 0) {
        goto server_signature_user;   /*  user string */
    } else {
        LOG(log_error, logtype_afpd, "ERROR: option \"-signature %s\" is not valid. Switching back to auto.", options->signatureopt);
        goto server_signature_auto;   /* switch back to auto*/
    }
    
server_signature_user:
    
    /* Signature type is user string */
    len = strlen(options->signatureopt);
    if (len <= 5) {
        LOG(log_warning, logtype_afpd, "WARNING: option \"-signature %s\" is not valid. Switching back to auto.", options->signatureopt);
        goto server_signature_auto;
    }
    usersign = options->signatureopt + 5;
    len = len - 5;
    if (len > 16) {
        LOG(log_warning, logtype_afpd, "WARNING: signature user string %s is very long !",  usersign);
        len = 16;
    } else if (len >= 3) {
        LOG(log_info, logtype_afpd, "signature user string is %s.", usersign);
    } else {
        LOG(log_warning, logtype_afpd, "WARNING: signature user string %s is very short !",  usersign);
    }
    memset(options->signature, 0, 16);
    memcpy(options->signature, usersign, len);
    goto server_signature_done;
    
server_signature_auto:
    
    /* Signature type is auto, using afp_signature.conf */
    if (!stat(options->sigconffile, &tmpstat)) {                /* conf file exists? */
        if ((fp = fopen(options->sigconffile, "r")) != NULL) {  /* read open? */
            /* scan in the conf file */
            while (fgets(buf, sizeof(buf), fp) != NULL) { 
                p = buf;
                while (p && isblank(*p))
                    p++;
                if (!p || (*p == '#') || (*p == '\n'))
                    continue;                             /* invalid line */
                if (*p == '"') {
                    p++;
                    if ((servername_conf = strtok( p, "\"" )) == NULL)
                        continue;                         /* syntax error: invalid quoted servername */
                } else {
                    if ((servername_conf = strtok( p, " \t" )) == NULL)
                        continue;                         /* syntax error: invalid servername */
                }
                p = strchr(p, '\0');
                p++;
                if (*p == '\0')
                    continue;                             /* syntax error: missing signature */
                
                if (strcmp(server_tmp, servername_conf))
                    continue;                             /* another servername */
                
                while (p && isblank(*p))
                    p++;
                if ( 16 == sscanf(p, "%2hhX%2hhX%2hhX%2hhX%2hhX%2hhX%2hhX%2hhX%2hhX%2hhX%2hhX%2hhX%2hhX%2hhX%2hhX%2hhX",
                                  &options->signature[ 0], &options->signature[ 1],
                                  &options->signature[ 2], &options->signature[ 3],
                                  &options->signature[ 4], &options->signature[ 5],
                                  &options->signature[ 6], &options->signature[ 7],
                                  &options->signature[ 8], &options->signature[ 9],
                                  &options->signature[10], &options->signature[11],
                                  &options->signature[12], &options->signature[13],
                                  &options->signature[14], &options->signature[15]
                         )) {
                    fclose(fp);
                    goto server_signature_done;                 /* found in conf file */
                }
            }
            if ((fp = freopen(options->sigconffile, "a+", fp)) != NULL) { /* append because not found */
                fseek(fp, 0L, SEEK_END);
                if(ftell(fp) == 0) {                     /* size = 0 */
                    header = 1;
                    goto server_signature_random;
                } else {
                    fseek(fp, -1L, SEEK_END);
                    if(fgetc(fp) != '\n') fputc('\n', fp); /* last char is \n? */
                    goto server_signature_random;
                }                    
            } else {
                LOG(log_error, logtype_afpd, "ERROR: Cannot write in %s (%s). Using one-time signature.",
                    options->sigconffile, strerror(errno));
                goto server_signature_random;
            }
        } else {
            LOG(log_error, logtype_afpd, "ERROR: Cannot read %s (%s). Using one-time signature.",
                options->sigconffile, strerror(errno));
            goto server_signature_random;
        }
    } else { /* conf file don't exist */
        if (( fd = creat(options->sigconffile, 0644 )) < 0 ) {
<<<<<<< HEAD
            LOG(log_error, logtype_atalkd, "Cannot create %s (%s). Using one-time signature.",
=======
            LOG(log_error, logtype_afpd, "ERROR: Cannot create %s (%s). Using one-time signature.",
>>>>>>> b531dae6
                options->sigconffile, strerror(errno));
            goto server_signature_random;
        }
        if (( fp = fdopen( fd, "w" )) == NULL ) {
<<<<<<< HEAD
            LOG(log_error, logtype_atalkd, "Cannot fdopen %s (%s). Using one-time signature.",
=======
            LOG(log_error, logtype_afpd, "ERROR: Cannot fdopen %s (%s). Using one-time signature.",
>>>>>>> b531dae6
                options->sigconffile, strerror(errno));
            close(fd);
            goto server_signature_random;
        }
        header = 1;
        goto server_signature_random;
    }
    
server_signature_random:
    
    /* generate signature from random number */
    randombytes(options->signature, 16);

    if (fp && header) { /* conf file is created or size=0 */
        fprintf(fp, "# DON'T TOUCH NOR COPY THOUGHTLESSLY!\n");
        fprintf(fp, "# This file is auto-generated by afpd.\n");
        fprintf(fp, "# \n");
        fprintf(fp, "# ServerSignature is unique identifier used to prevent logging on to\n");
        fprintf(fp, "# the same server twice.\n");
        fprintf(fp, "# \n");
        fprintf(fp, "# If setting \"-signature user:xxxxx\" in afpd.conf, this file is not used.\n\n");
    }
    
    if (fp) {
        fprintf(fp, "\"%s\"\t", server_tmp);
        for (i=0 ; i<16 ; i++) {
            fprintf(fp, "%02X", (options->signature)[i]);
        }
        fprintf(fp, "%s", "\n");
        fclose(fp);
    }
    
server_signature_done:
    
    /* retrun */
    LOG(log_info, logtype_afpd,
        " \"%s\"'s signature is  %02X%02X%02X%02X%02X%02X%02X%02X%02X%02X%02X%02X%02X%02X%02X%02X",
        server_tmp,
        (options->signature)[ 0], (options->signature)[ 1],
        (options->signature)[ 2], (options->signature)[ 3],
        (options->signature)[ 4], (options->signature)[ 5],
        (options->signature)[ 6], (options->signature)[ 7],
        (options->signature)[ 8], (options->signature)[ 9],
        (options->signature)[10], (options->signature)[11],
        (options->signature)[12], (options->signature)[13],
        (options->signature)[14], (options->signature)[15]);
    
    return;
}

/* this is the same as asp/dsi_getstatus */
int afp_getsrvrinfo(AFPObj *obj, char *ibuf _U_, size_t ibuflen _U_, char *rbuf, size_t *rbuflen)
{
    AFPConfig *config = obj->config;

    memcpy(rbuf, config->status, config->statuslen);
    *rbuflen = config->statuslen;
    return AFP_OK;
}<|MERGE_RESOLUTION|>--- conflicted
+++ resolved
@@ -650,22 +650,14 @@
                 options->sigconffile, strerror(errno));
             goto server_signature_random;
         }
-    } else { /* conf file don't exist */
+    } else {                                                          /* conf file don't exist */
         if (( fd = creat(options->sigconffile, 0644 )) < 0 ) {
-<<<<<<< HEAD
-            LOG(log_error, logtype_atalkd, "Cannot create %s (%s). Using one-time signature.",
-=======
             LOG(log_error, logtype_afpd, "ERROR: Cannot create %s (%s). Using one-time signature.",
->>>>>>> b531dae6
                 options->sigconffile, strerror(errno));
             goto server_signature_random;
         }
         if (( fp = fdopen( fd, "w" )) == NULL ) {
-<<<<<<< HEAD
-            LOG(log_error, logtype_atalkd, "Cannot fdopen %s (%s). Using one-time signature.",
-=======
             LOG(log_error, logtype_afpd, "ERROR: Cannot fdopen %s (%s). Using one-time signature.",
->>>>>>> b531dae6
                 options->sigconffile, strerror(errno));
             close(fd);
             goto server_signature_random;
