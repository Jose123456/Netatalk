--- conflicted
+++ resolved
@@ -237,34 +237,12 @@
         } else if (is_var(p, "$c")) {
             if (afpmaster && xlatevolname)
                 return NULL;
-<<<<<<< HEAD
             DSI *dsi = obj->handle;
             len = sprintf(dest, "%s:%u",
                           getip_string((struct sockaddr *)&dsi->client),
                           getip_port((struct sockaddr *)&dsi->client));
             dest += len;
             destlen -= len;
-=======
-#ifndef NO_DDP
-            if (obj->proto == AFPPROTO_ASP) {
-                ASP asp = obj->handle;
-
-                len = sprintf(dest, "%u.%u", ntohs(asp->asp_sat.sat_addr.s_net),
-                              asp->asp_sat.sat_addr.s_node);
-                dest += len;
-                destlen -= len;
-
-            }
-#endif
-            if (obj->proto == AFPPROTO_DSI) {
-                DSI *dsi = obj->handle;
-                len = sprintf(dest, "%s:%u",
-                              getip_string((struct sockaddr *)&dsi->client),
-                              getip_port((struct sockaddr *)&dsi->client));
-                dest += len;
-                destlen -= len;
-            }
->>>>>>> 56437470
         } else if (is_var(p, "$d")) {
             if (afpmaster && xlatevolname)
                 return NULL;
@@ -286,24 +264,8 @@
         } else if (is_var(p, "$i")) {
             if (afpmaster && xlatevolname)
                 return NULL;
-<<<<<<< HEAD
             DSI *dsi = obj->handle;
             q = getip_string((struct sockaddr *)&dsi->client);
-=======
-#ifndef NO_DDP
-            if (obj->proto == AFPPROTO_ASP) {
-                ASP asp = obj->handle;
-                len = sprintf(dest, "%u", ntohs(asp->asp_sat.sat_addr.s_net));
-                dest += len;
-                destlen -= len;
-
-            }
-#endif
-            if (obj->proto == AFPPROTO_DSI) {
-                DSI *dsi = obj->handle;
-                q = getip_string((struct sockaddr *)&dsi->client);
-            }
->>>>>>> 56437470
         } else if (is_var(p, "$s")) {
             if (obj->Obj)
                 q = obj->Obj;
