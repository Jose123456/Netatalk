--- conflicted
+++ resolved
@@ -1,9 +1,5 @@
 /*
-<<<<<<< HEAD
- * $Id: volume.c,v 1.127 2010-04-16 18:28:45 franklahm Exp $
-=======
- * $Id: volume.c,v 1.115.2.2 2010-02-09 14:56:30 franklahm Exp $
->>>>>>> ba40d577
+ * $Id$
  *
  * Copyright (c) 1990,1993 Regents of The University of Michigan.
  * All Rights Reserved.  See COPYRIGHT.
@@ -463,9 +459,11 @@
                 options[VOLOPT_FLAGS].i_value &= ~AFPVOL_CACHE;
             else if (strcasecmp(p, "tm") == 0)
                 options[VOLOPT_FLAGS].i_value |= AFPVOL_TM;
-            else if (strcasecmp(p, "eject") == 0)
-                options[VOLOPT_FLAGS].i_value |= AFPVOL_EJECT | AFPVOL_RO;
-
+/* Found this in branch dir-rewrite, maybe we want to use it sometimes */
+#if 0
+            else if (strcasecmp(p, "cdrom") == 0)
+                options[VOLOPT_FLAGS].i_value |= AFPVOL_CDROM | AFPVOL_RO;
+#endif
             p = strtok(NULL, ",");
         }
 
@@ -1845,41 +1843,39 @@
         LOG(log_info, logtype_afpd, "Volume %s use CNID scheme %s.", volume->v_path, volume->v_cnidscheme);
     }
 
-<<<<<<< HEAD
     LOG(log_info, logtype_afpd, "%s:%s",
         volume->v_cnidserver ? volume->v_cnidserver : Cnid_srv,
         volume->v_cnidport ? volume->v_cnidport : Cnid_port);
     
+#if 0
+/* Found this in branch dir-rewrite, maybe we want to use it sometimes */
+
+    /* Legacy pre 2.1 way of sharing eg CD-ROM */
+    if (strcmp(volume->v_cnidscheme, "last") == 0) {
+        /* "last" is gone. We support it by switching to in-memory "tdb" */
+        volume->v_cnidscheme = strdup("tdb");
+        flags |= CNID_FLAG_MEMORY;
+    }
+
+    /* New way of sharing CD-ROM */
+    if (volume->v_flags & AFPVOL_CDROM) {
+        flags |= CNID_FLAG_MEMORY;
+        if (strcmp(volume->v_cnidscheme, "tdb") != 0) {
+            free(volume->v_cnidscheme);
+            volume->v_cnidscheme = strdup("tdb");
+            LOG(log_info, logtype_afpd, "Volume %s is ejectable, switching to scheme %s.",
+                volume->v_path, volume->v_cnidscheme);
+        }
+    }
+#endif
+
     volume->v_cdb = cnid_open(volume->v_dbpath ? volume->v_dbpath : volume->v_path,
                               volume->v_umask,
                               volume->v_cnidscheme,
                               flags,
                               volume->v_cnidserver ? volume->v_cnidserver : Cnid_srv,
                               volume->v_cnidport ? volume->v_cnidport : Cnid_port);
-=======
-    /* Legacy pre 2.1 way of sharing eg CD-ROM */
-    if (strcmp(volume->v_cnidscheme, "last") == 0) {
-        /* "last" is gone. We support it by switching to in-memory "tdb" */
-        volume->v_cnidscheme = strdup("tdb");
-        flags |= CNID_FLAG_MEMORY;
-    }
-
-    /* New way of sharing CD-ROM */
-    if (volume->v_flags & AFPVOL_EJECT) {
-        flags |= CNID_FLAG_MEMORY;
-        if (strcmp(volume->v_cnidscheme, "tdb") != 0) {
-            free(volume->v_cnidscheme);
-            volume->v_cnidscheme = strdup("tdb");
-            LOG(log_info, logtype_afpd, "Volume %s is ejectable, switching to scheme %s.",
-                volume->v_path, volume->v_cnidscheme);
-        }
-    }
-
-    if (volume->v_dbpath)
-        volume->v_cdb = cnid_open (volume->v_dbpath, volume->v_umask, volume->v_cnidscheme, flags);
-    else
-        volume->v_cdb = cnid_open (volume->v_path, volume->v_umask, volume->v_cnidscheme, flags);
->>>>>>> ba40d577
+
 
     if ( ! volume->v_cdb && ! (flags & CNID_FLAG_MEMORY)) {
         /* The first attempt failed and it wasn't yet an attempt to open in-memory */
