/*
<<<<<<< HEAD
 * $Id: afp_options.c,v 1.54 2010-04-02 16:17:22 hat001 Exp $
=======
 * $Id: afp_options.c,v 1.51.4.2 2010-02-05 10:27:58 franklahm Exp $
>>>>>>> ba40d577
 *
 * Copyright (c) 1997 Adrian Sun (asun@zoology.washington.edu)
 * Copyright (c) 1990,1993 Regents of The University of Michigan.
 * All Rights Reserved.  See COPYRIGHT.
 *
 * modified from main.c. this handles afp options.
 */

#ifdef HAVE_CONFIG_H
#include "config.h"
#endif /* HAVE_CONFIG_H */

#include <stdio.h>
#include <stdlib.h>

/* STDC check */
#if STDC_HEADERS
#include <string.h>
#else /* STDC_HEADERS */
#ifndef HAVE_STRCHR
#define strchr index
#define strrchr index
#endif /* HAVE_STRCHR */
char *strchr (), *strrchr ();
#ifndef HAVE_MEMCPY
#define memcpy(d,s,n) bcopy ((s), (d), (n))
#define memmove(d,s,n) bcopy ((s), (d), (n))
#endif /* ! HAVE_MEMCPY */
#endif /* STDC_HEADERS */

#include <ctype.h>
#ifdef HAVE_UNISTD_H
#include <unistd.h>
#endif /* HAVE_UNISTD_H */
#include <sys/param.h>
#include <sys/socket.h>
#include <atalk/logger.h>

#include <netinet/in.h>
#include <arpa/inet.h>
#ifdef HAVE_NETDB_H
#include <netdb.h>
#endif /* HAVE_NETDB_H */

#include <atalk/paths.h>
#include <atalk/util.h>
#include "globals.h"
#include "status.h"
#include "auth.h"
#include "dircache.h"

#include <atalk/compat.h>

#ifdef ADMIN_GRP
#include <grp.h>
#include <sys/types.h>
#endif /* ADMIN_GRP */

#ifndef MIN
#define MIN(a, b)  ((a) < (b) ? (a) : (b))
#endif /* MIN */

/* FIXME CNID */
const char *Cnid_srv = "localhost";
const char *Cnid_port = "4700";

#define OPTIONS "dn:f:s:uc:g:P:ptDS:TL:F:U:hIvVm:"
#define LENGTH 512

/* return an option. this uses an internal array, so it's necessary
 * to duplicate it if you want to hold it for long. this is probably
 * non-optimal. */
static char *getoption(char *buf, const char *option)
{
    static char string[LENGTH + 1];
    char *end;
    int len;

    if (option && (buf = strstr(buf, option)))
        buf = strpbrk(buf, " \t");

    while (buf && isspace(*buf))
        buf++;

    if (!buf)
        return NULL;

    /* search for any quoted stuff */
    if (*buf == '"' && (end = strchr(buf + 1, '"'))) {
        buf++;
        len = MIN(end - buf, LENGTH);
    } else if ((end = strpbrk(buf, " \t\n"))) /* option or eoln */
        len = MIN(end - buf, LENGTH);
    else
        len = MIN(strlen(buf), LENGTH);

    strncpy(string, buf, len);
    string[len] = '\0';
    return string;
}

/* get rid of any allocated afp_option buffers. */
void afp_options_free(struct afp_options *opt,
                      const struct afp_options *save)
{
    if (opt->defaultvol.name && (opt->defaultvol.name != save->defaultvol.name))
        free(opt->defaultvol.name);
    if (opt->defaultvol.full_name && (opt->defaultvol.full_name != save->defaultvol.full_name))
        free(opt->defaultvol.full_name);

    if (opt->systemvol.name && (opt->systemvol.name != save->systemvol.name))
        free(opt->systemvol.name);
    if (opt->systemvol.full_name && (opt->systemvol.full_name != save->systemvol.full_name))
        free(opt->systemvol.full_name);

    if (opt->uservol.name && (opt->uservol.name != save->uservol.name))
        free(opt->uservol.name);
    if (opt->uservol.full_name && (opt->uservol.full_name != save->uservol.full_name))
        free(opt->uservol.full_name);

    if (opt->loginmesg && (opt->loginmesg != save->loginmesg))
        free(opt->loginmesg);
    if (opt->guest && (opt->guest != save->guest))
        free(opt->guest);
    if (opt->server && (opt->server != save->server))
        free(opt->server);
    if (opt->ipaddr && (opt->ipaddr != save->ipaddr))
        free(opt->ipaddr);
    if (opt->port && (opt->port != save->port))
        free(opt->port);
    if (opt->fqdn && (opt->fqdn != save->fqdn))
        free(opt->fqdn);
    if (opt->uampath && (opt->uampath != save->uampath))
        free(opt->uampath);
    if (opt->uamlist && (opt->uamlist != save->uamlist))
        free(opt->uamlist);
    if (opt->passwdfile && (opt->passwdfile != save->passwdfile))
        free(opt->passwdfile);
    if (opt->signature && (opt->signature != save->signature))
	free(opt->signature);
    if (opt->k5service && (opt->k5service != save->k5service))
	free(opt->k5service);
    if (opt->k5realm && (opt->k5realm != save->k5realm))
	free(opt->k5realm);
    if (opt->k5keytab && (opt->k5keytab != save->k5keytab))
	free(opt->k5keytab);
    if (opt->unixcodepage && (opt->unixcodepage != save->unixcodepage))
	free(opt->unixcodepage);
    if (opt->maccodepage && (opt->maccodepage != save->maccodepage))
	free(opt->maccodepage);

    if (opt->ntdomain && (opt->ntdomain != save->ntdomain))
	free(opt->ntdomain);
    if (opt->ntseparator && (opt->ntseparator != save->ntseparator))
	free(opt->ntseparator);
}

/* initialize options */
void afp_options_init(struct afp_options *options)
{
    memset(options, 0, sizeof(struct afp_options));
    options->connections = 20;
    options->pidfile = _PATH_AFPDLOCK;
    options->defaultvol.name = _PATH_AFPDDEFVOL;
    options->systemvol.name = _PATH_AFPDSYSVOL;
    options->configfile = _PATH_AFPDCONF;
    options->sigconffile = _PATH_AFPDSIGCONF;
    options->uampath = _PATH_AFPDUAMPATH;
    options->uamlist = "uams_dhx.so,uams_dhx2.so";
    options->guest = "nobody";
    options->loginmesg = "";
    options->transports = AFPTRANS_TCP; /*  TCP only */
    options->passwdfile = _PATH_AFPDPWFILE;
    options->tickleval = 30;
    options->timeout = 4;
    options->sleep = 10* 120; /* 10 h in 30 seconds tick */
    options->server_notif = 1;
    options->authprintdir = NULL;
    options->umask = 0;
#ifdef ADMIN_GRP
    options->admingid = 0;
#endif /* ADMIN_GRP */
    options->k5service = NULL;
    options->k5realm = NULL;
    options->k5keytab = NULL;
    options->unixcharset = CH_UNIX;
    options->unixcodepage = "LOCALE";
    options->maccharset = CH_MAC;
    options->maccodepage = "MAC_ROMAN";
    options->volnamelen = 80; /* spec: 255, 10.1: 73, 10.4/10.5: 80 */
    options->ntdomain = NULL;
    options->ntseparator = NULL;
#ifdef USE_SRVLOC
    /* don't advertize slp by default */
    options->flags |= OPTION_NOSLP;
#endif
    options->dircachesize = DEFAULT_MAX_DIRCACHE_SIZE;
}

/* parse an afpd.conf line. i'm doing it this way because it's
 * easy. it is, however, massively hokey. sample afpd.conf:
 * server:AFPServer@zone -loginmesg "blah blah blah" -nodsi 
 * "private machine"@zone2 -noguest -port 11012
 * server2 -nocleartxt -nodsi
 *
 * NOTE: this ignores unknown options 
 */
int afp_options_parseline(char *buf, struct afp_options *options)
{
    char *c, *opt;

    /* handle server */
    if (*buf != '-' && (c = getoption(buf, NULL)) && (opt = strdup(c)))
        options->server = opt;

    /* parse toggles */
    if (strstr(buf, " -nodebug"))
        options->flags &= ~OPTION_DEBUG;
#ifdef USE_SRVLOC
    if (strstr(buf, " -slp"))
        options->flags &= ~OPTION_NOSLP;
#endif

    if (strstr(buf, " -nouservolfirst"))
        options->flags &= ~OPTION_USERVOLFIRST;
    if (strstr(buf, " -uservolfirst"))
        options->flags |= OPTION_USERVOLFIRST;
    if (strstr(buf, " -nouservol"))
        options->flags |= OPTION_NOUSERVOL;
    if (strstr(buf, " -uservol"))
        options->flags &= ~OPTION_NOUSERVOL;
    if (strstr(buf, " -proxy"))
        options->flags |= OPTION_PROXY;
    if (strstr(buf, " -noicon"))
        options->flags &= ~OPTION_CUSTOMICON;
    if (strstr(buf, " -icon"))
        options->flags |= OPTION_CUSTOMICON;
    if (strstr(buf, " -advertise_ssh"))
        options->flags |= OPTION_ANNOUNCESSH;

    /* passwd bits */
    if (strstr(buf, " -nosavepassword"))
        options->passwdbits |= PASSWD_NOSAVE;
    if (strstr(buf, " -savepassword"))
        options->passwdbits &= ~PASSWD_NOSAVE;
    if (strstr(buf, " -nosetpassword"))
        options->passwdbits &= ~PASSWD_SET;
    if (strstr(buf, " -setpassword"))
        options->passwdbits |= PASSWD_SET;

    /* transports */
    if (strstr(buf, " -transall"))
        options->transports = AFPTRANS_ALL;
    if (strstr(buf, " -notransall"))
        options->transports = AFPTRANS_NONE;
    if (strstr(buf, " -tcp"))
        options->transports |= AFPTRANS_TCP;
    if (strstr(buf, " -notcp"))
        options->transports &= ~AFPTRANS_TCP;
    if (strstr(buf, " -ddp"))
        options->transports |= AFPTRANS_DDP;
    if (strstr(buf, " -noddp"))
        options->transports &= ~AFPTRANS_DDP;
    if (strstr(buf, "-client_polling"))
        options->server_notif = 0;

    /* figure out options w/ values. currently, this will ignore the setting
     * if memory is lacking. */

    if ((c = getoption(buf, "-hostname"))) {
        int len = strlen (c);
        if (len <= MAXHOSTNAMELEN) {
            memcpy(options->hostname, c, len);
            options->hostname[len] = 0;
        }
        else
            LOG(log_info, logtype_afpd, "WARNING: hostname %s is too long (%d)",c,len);
    }

    if ((c = getoption(buf, "-defaultvol")) && (opt = strdup(c)))
        options->defaultvol.name = opt;
    if ((c = getoption(buf, "-systemvol")) && (opt = strdup(c)))
        options->systemvol.name = opt;
    if ((c = getoption(buf, "-loginmesg")) && (opt = strdup(c)))
        options->loginmesg = opt;
    if ((c = getoption(buf, "-guestname")) && (opt = strdup(c)))
        options->guest = opt;
    if ((c = getoption(buf, "-passwdfile")) && (opt = strdup(c)))
        options->passwdfile = opt;
    if ((c = getoption(buf, "-passwdminlen")))
        options->passwdminlen = MIN(1, atoi(c));
    if ((c = getoption(buf, "-loginmaxfail")))
        options->loginmaxfail = atoi(c);
    if ((c = getoption(buf, "-tickleval"))) {
        options->tickleval = atoi(c);
        if (options->tickleval <= 0) {
            options->tickleval = 30;
        }
    }
    if ((c = getoption(buf, "-timeout"))) {
        options->timeout = atoi(c);
        if (options->timeout <= 0) {
            options->timeout = 4;
        }
    }

    if ((c = getoption(buf, "-sleep"))) {
        options->sleep = atoi(c) *120;
        if (options->sleep <= 4) {
            options->sleep = 4;
        }
    }

    if ((c = getoption(buf, "-server_quantum")))
        options->server_quantum = strtoul(c, NULL, 0);

    if ((c = getoption(buf, "-volnamelen"))) {
        options->volnamelen = atoi(c);
        if (options->volnamelen < 8) {
            options->volnamelen = 8; /* max mangled volname "???#FFFF" */
        }
        if (options->volnamelen > 255) {
	    options->volnamelen = 255; /* AFP3 spec */
        }
    }

    /* -[no]setuplog <logtype> <loglevel> [<filename>]*/
    c = buf;
    /* Now THIS is hokey! Multiple occurrences are not supported by our current code, */
    /* so I have to loop myself. */
    while (NULL != (c = strstr(c, "-setuplog"))) {
        char *optstr;
        if ((optstr = getoption(c, "-setuplog"))) {
            setuplog(optstr);
            c += sizeof("-setuplog");
        }
    }

    if ((c = getoption(buf, "-unsetuplog")))
      unsetuplog(c);

#ifdef ADMIN_GRP
    if ((c = getoption(buf, "-admingroup"))) {
        struct group *gr = getgrnam(c);
        if (gr != NULL) {
            options->admingid = gr->gr_gid;
        }
    }
#endif /* ADMIN_GRP */

    if ((c = getoption(buf, "-k5service")) && (opt = strdup(c)))
	options->k5service = opt;
    if ((c = getoption(buf, "-k5realm")) && (opt = strdup(c)))
	options->k5realm = opt;
    if ((c = getoption(buf, "-k5keytab"))) {
	if ( NULL == (options->k5keytab = (char *) malloc(sizeof(char)*(strlen(c)+14)) )) {
		LOG(log_error, logtype_afpd, "malloc failed");
		exit(-1);
	}
	snprintf(options->k5keytab, strlen(c)+14, "KRB5_KTNAME=%s", c);
	putenv(options->k5keytab);
	/* setenv( "KRB5_KTNAME", c, 1 ); */
    }
    if ((c = getoption(buf, "-authprintdir")) && (opt = strdup(c)))
        options->authprintdir = opt;
    if ((c = getoption(buf, "-uampath")) && (opt = strdup(c)))
        options->uampath = opt;
    if ((c = getoption(buf, "-uamlist")) && (opt = strdup(c)))
        options->uamlist = opt;

    if ((c = getoption(buf, "-ipaddr"))) {
#if 0
        struct in_addr inaddr;
        if (inet_aton(c, &inaddr) && (opt = strdup(c))) {
            if (!gethostbyaddr((const char *) &inaddr, sizeof(inaddr), AF_INET))
                LOG(log_info, logtype_afpd, "WARNING: can't find %s", opt);
            options->ipaddr = opt;
        }
        else {
            LOG(log_error, logtype_afpd, "Error parsing -ipaddr, is %s in numbers-and-dots notation?", c);
        }
#endif
        options->ipaddr = strdup(c);
    }

    /* FIXME CNID Cnid_srv is a server attribute */
    if ((c = getoption(buf, "-cnidserver"))) {
        char *p = strrchr(c, ':');
        if (p)
            *p = 0;
        Cnid_srv = strdup(c);
        if (p)
            Cnid_port = strdup(p + 1);
        LOG(log_debug, logtype_afpd, "CNID Server: %s:%s", Cnid_srv, Cnid_port);
    }

    if ((c = getoption(buf, "-port")))
        options->port = strdup(c);
    if ((c = getoption(buf, "-ddpaddr")))
        atalk_aton(c, &options->ddpaddr);

    /* do a little checking for the domain name. */
    if ((c = getoption(buf, "-fqdn"))) {
        char *p = strchr(c, ':');
        if (p)
            *p = '\0';
        if (gethostbyname(c)) {
            if (p)
                *p = ':';
            if ((opt = strdup(c)))
                options->fqdn = opt;
        }
	else {
            LOG(log_error, logtype_afpd, "error parsing -fqdn, gethostbyname failed for: %s", c);
	}
    }

    if ((c = getoption(buf, "-unixcodepage"))) {
    	if ((charset_t)-1  == ( options->unixcharset = add_charset(c)) ) {
            options->unixcharset = CH_UNIX;
            LOG(log_warning, logtype_afpd, "setting Unix codepage to '%s' failed", c);
    	}
	else {
            if ((opt = strdup(c)))
                options->unixcodepage = opt;
	}
    }
	
    if ((c = getoption(buf, "-maccodepage"))) {
    	if ((charset_t)-1 == ( options->maccharset = add_charset(c)) ) {
            options->maccharset = CH_MAC;
            LOG(log_warning, logtype_afpd, "setting Mac codepage to '%s' failed", c);
    	}
	else {
            if ((opt = strdup(c)))
                options->maccodepage = opt;
	}
    }
    
    if ((c = strstr(buf, "-closevol"))) {
        options->closevol= 1;
    }

    if ((c = getoption(buf, "-ntdomain")) && (opt = strdup(c)))
       options->ntdomain = opt;

    if ((c = getoption(buf, "-ntseparator")) && (opt = strdup(c)))
       options->ntseparator = opt;

    if ((c = getoption(buf, "-dircachesize")))
        options->dircachesize = atoi(c);
     
    if ((c = getoption(buf, "-signature")) && (opt = strdup(c))) {
        set_signature(opt, options);
    }
    else {
        set_signature("auto", options);
    }

    return 1;
}

/*
 * Show version information about afpd.
 * Used by "afp -v".
 */
static void show_version( void )
{
	printf( "afpd %s - Apple Filing Protocol (AFP) daemon of Netatalk\n\n", VERSION );

	puts( "This program is free software; you can redistribute it and/or modify it under" );
	puts( "the terms of the GNU General Public License as published by the Free Software" );
	puts( "Foundation; either version 2 of the License, or (at your option) any later" );
	puts( "version. Please see the file COPYING for further information and details.\n" );

	puts( "afpd has been compiled with support for these features:\n" );

	printf( "        AFP3.x support:\t" );
#ifdef AFP3x
	puts( "Yes" );
#else
	puts( "No" );
#endif

	printf( "      Transport layers:\t" );
#ifdef NO_DDP
	puts( "TCP/IP" );
#else
	puts( "TCP/IP DDP" );
#endif

	printf( "         CNID backends:\t" );
#ifdef CNID_BACKEND_CDB
	printf( "cdb ");
#endif
#ifdef CNID_BACKEND_DB3
	printf( "db3 " );
#endif
#ifdef CNID_BACKEND_DBD
#ifdef CNID_BACKEND_DBD_TXN
	printf( "dbd-txn " );
#else
	printf( "dbd " );
#endif
#endif
#ifdef CNID_BACKEND_HASH
	printf( "hash " );
#endif
#ifdef CNID_BACKEND_LAST
	printf( "last " );
#endif
#ifdef CNID_BACKEND_MTAB
	printf( "mtab " );
#endif
#ifdef CNID_BACKEND_TDB
	printf( "tdb " );
#endif
	puts( "" );
}

/*
 * Show extended version information about afpd and Netatalk.
 * Used by "afp -V".
 */
static void show_version_extended(void )
{
	show_version( );

	printf( "           SLP support:\t" );
#ifdef USE_SRVLOC
	puts( "Yes" );
#else
	puts( "No" );
#endif

	printf( "  TCP wrappers support:\t" );
#ifdef TCPWRAP
	puts( "Yes" );
#else
	puts( "No" );
#endif

	printf( "         Quota support:\t" );
#ifndef NO_QUOTA_SUPPORT
	puts( "Yes" );
#else
	puts( "No" );
#endif

	printf( "   Admin group support:\t" );
#ifdef ADMIN_GRP
	puts( "Yes" );
#else
	puts( "No" );
#endif

	printf( "    Valid shell checks:\t" );
#ifndef DISABLE_SHELLCHECK
	puts( "Yes" );
#else
	puts( "No" );
#endif

	printf( "      cracklib support:\t" );
#ifdef USE_CRACKLIB
	puts( "Yes" );
#else
	puts( "No" );
#endif

	printf( "        Dropbox kludge:\t" );
#ifdef DROPKLUDGE
	puts( "Yes" );
#else
	puts( "No" );
#endif

	printf( "  Force volume uid/gid:\t" );
#ifdef FORCE_UIDGID
	puts( "Yes" );
#else
	puts( "No" );
#endif
}

/*
 * Display compiled-in default paths
 */
static void show_paths( void )
{
	printf( "             afpd.conf:\t%s\n", _PATH_AFPDCONF );
	printf( "    afp_signature.conf:\t%s\n", _PATH_AFPDSIGCONF );
	printf( "   AppleVolumes.system:\t%s\n", _PATH_AFPDSYSVOL );
	printf( "  AppleVolumes.default:\t%s\n", _PATH_AFPDDEFVOL );
	printf( "       UAM search path:\t%s\n", _PATH_AFPDUAMPATH );
    printf( "  Server messages path:\t%s\n", SERVERTEXT);
}

/*
 * Display usage information about afpd.
 */
static void show_usage( char *name )
{
	fprintf( stderr, "Usage:\t%s [-duptDTI] [-f defaultvolumes] [-s systemvolumes] [-n nbpname]\n", name );
	fprintf( stderr, "\t     [-c maxconnections] [-g guest] [-P pidfile] [-S port] [-L message]\n" );
	fprintf( stderr, "\t     [-F configfile] [-U uams] [-m umask]\n" );
	fprintf( stderr, "\t%s -h|-v|-V\n", name );
}

int afp_options_parse(int ac, char **av, struct afp_options *options)
{
    extern char *optarg;
    extern int optind;

    char *p;
    char *tmp;	/* Used for error checking the result of strtol */
    int c, err = 0;

    if (gethostname(options->hostname, sizeof(options->hostname )) < 0 ) {
        perror( "gethostname" );
        return 0;
    }
    if (NULL != ( p = strchr(options->hostname, '.' )) ) {
        *p = '\0';
    }

    if (NULL == ( p = strrchr( av[ 0 ], '/' )) ) {
        p = av[ 0 ];
    } else {
        p++;
    }

    while (EOF != ( c = getopt( ac, av, OPTIONS )) ) {
        switch ( c ) {
        case 'd' :
            options->flags |= OPTION_DEBUG;
            break;
        case 'n' :
            options->server = optarg;
            break;
        case 'f' :
            options->defaultvol.name = optarg;
            break;
        case 's' :
            options->systemvol.name = optarg;
            break;
        case 'u' :
            options->flags |= OPTION_USERVOLFIRST;
            break;
        case 'c' :
            options->connections = atoi( optarg );
            break;
        case 'g' :
            options->guest = optarg;
            break;

        case 'P' :
            options->pidfile = optarg;
            break;

        case 'p':
            options->passwdbits |= PASSWD_NOSAVE;
            break;
        case 't':
            options->passwdbits |= PASSWD_SET;
            break;

        case 'D':
            options->transports &= ~AFPTRANS_DDP;
            break;
        case 'S':
            options->port = optarg;
            break;
        case 'T':
            options->transports &= ~AFPTRANS_TCP;
            break;
        case 'L':
            options->loginmesg = optarg;
            break;
        case 'F':
            options->configfile = optarg;
            break;
        case 'U':
            options->uamlist = optarg;
            break;
        case 'v':	/* version */
            show_version( ); puts( "" );
	    show_paths( ); puts( "" );
            exit( 0 );
            break;
        case 'V':	/* extended version */
            show_version_extended( ); puts( "" );
	    show_paths( ); puts( "" );
            exit( 0 );
            break;
        case 'h':	/* usage */
            show_usage( p );
            exit( 0 );
            break;
        case 'I':
            options->flags |= OPTION_CUSTOMICON;
            break;
        case 'm':
            options->umask = strtoul(optarg, &tmp, 8);
            if ((options->umask > 0777)) {
                fprintf(stderr, "%s: out of range umask setting provided\n", p);
                err++;
            }
            if (tmp[0] != '\0') {
                fprintf(stderr, "%s: invalid characters in umask setting provided\n", p);
                err++;
            }
            break;
        default :
            err++;
        }
    }
    if ( err || optind != ac ) {
        show_usage( p );
        exit( 2 );
    }

#ifdef ultrix
    openlog( p, LOG_PID ); /* ultrix only */
#else
    set_processname(p);
#endif /* ultrix */

    return 1;
}<|MERGE_RESOLUTION|>--- conflicted
+++ resolved
@@ -1,9 +1,5 @@
 /*
-<<<<<<< HEAD
- * $Id: afp_options.c,v 1.54 2010-04-02 16:17:22 hat001 Exp $
-=======
- * $Id: afp_options.c,v 1.51.4.2 2010-02-05 10:27:58 franklahm Exp $
->>>>>>> ba40d577
+ * $Id: afp_options.c,v 1.54 2010/04/02 16:17:22 hat001 Exp $
  *
  * Copyright (c) 1997 Adrian Sun (asun@zoology.washington.edu)
  * Copyright (c) 1990,1993 Regents of The University of Michigan.
