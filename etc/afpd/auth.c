--- conflicted
+++ resolved
@@ -68,20 +68,6 @@
 
 int ngroups;
 
-<<<<<<< HEAD
-/*
- * These numbers are scattered throughout the code.
- */
-static struct afp_versions  afp_versions[] = {
-    { "AFP2.2", 22 },
-    { "AFPX03", 30 },
-    { "AFP3.1", 31 },
-    { "AFP3.2", 32 },
-    { "AFP3.3", 33 }
-};
-
-=======
->>>>>>> 3e5cb6c7
 static struct uam_mod uam_modules = {NULL, NULL, &uam_modules, &uam_modules};
 static struct uam_obj uam_login = {"", "", 0, {{NULL, NULL, NULL, NULL }}, &uam_login,
                                    &uam_login};
