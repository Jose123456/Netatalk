/*
 * Copyright (c) 1990,1993 Regents of The University of Michigan.
 * All Rights Reserved.  See COPYRIGHT.
 */

#ifdef HAVE_CONFIG_H
#include "config.h"
#endif /* HAVE_CONFIG_H */

#include <stdio.h>
#include <stdlib.h>
#include <errno.h>
#include <unistd.h>
#include <sys/types.h>
#include <sys/param.h>
#include <sys/stat.h>
#include <arpa/inet.h>

#include <atalk/afp.h>
#include <atalk/compat.h>
#include <atalk/util.h>
#include <limits.h>
#include <string.h>
#include <ctype.h>
#include <time.h>
#include <pwd.h>
#include <grp.h>

#ifdef TRU64
#include <netdb.h>
#include <arpa/inet.h>
#include <sia.h>
#include <siad.h>

extern void afp_get_cmdline( int *ac, char ***av );
#endif /* TRU64 */

#include <atalk/logger.h>
#include <atalk/server_ipc.h>
#include <atalk/uuid.h>
#include <atalk/globals.h>

#include "auth.h"
#include "uam_auth.h"
#include "switch.h"
#include "status.h"
#include "fork.h"
#include "extattrs.h"
#ifdef HAVE_ACLS
#include "acls.h"
#endif

static int afp_version_index;
static struct uam_mod uam_modules = {NULL, NULL, &uam_modules, &uam_modules};
static struct uam_obj uam_login = {"", "", 0, {{NULL, NULL, NULL, NULL }}, &uam_login,
                                   &uam_login};
static struct uam_obj uam_changepw = {"", "", 0, {{NULL, NULL, NULL, NULL}}, &uam_changepw,
                                      &uam_changepw};

static struct uam_obj *afp_uam = NULL;


void status_versions( char *data, const DSI *dsi)
{
    char                *start = data;
    uint16_t           status;
    int         len, num, i, count = 0;

    memcpy(&status, start + AFPSTATUS_VERSOFF, sizeof(status));
    num = sizeof( afp_versions ) / sizeof( afp_versions[ 0 ] );

    for ( i = 0; i < num; i++ ) {
        if ( !dsi && (afp_versions[ i ].av_number >= 22)) continue;
        count++;
    }
    data += ntohs( status );
    *data++ = count;

    for ( i = 0; i < num; i++ ) {
        if ( !dsi && (afp_versions[ i ].av_number >= 22)) continue;
        len = strlen( afp_versions[ i ].av_name );
        *data++ = len;
        memcpy( data, afp_versions[ i ].av_name , len );
        data += len;
    }
    status = htons( data - start );
    memcpy(start + AFPSTATUS_UAMSOFF, &status, sizeof(status));
}

void status_uams(char *data, const char *authlist)
{
    char                *start = data;
    uint16_t           status;
    struct uam_obj      *uams;
    int         len, num = 0;

    memcpy(&status, start + AFPSTATUS_UAMSOFF, sizeof(status));
    uams = &uam_login;
    while ((uams = uams->uam_prev) != &uam_login) {
        if (strstr(authlist, uams->uam_path))
            num++;
    }

    data += ntohs( status );
    *data++ = num;
    while ((uams = uams->uam_prev) != &uam_login) {
        if (strstr(authlist, uams->uam_path)) {
            LOG(log_info, logtype_afpd, "uam: \"%s\" available", uams->uam_name);
            len = strlen( uams->uam_name);
            *data++ = len;
            memcpy( data, uams->uam_name, len );
            data += len;
        }
    }

    /* icon offset */
    status = htons(data - start);
    memcpy(start + AFPSTATUS_ICONOFF, &status, sizeof(status));
}

/* handle errors by closing the connection. this is only needed
 * by the afp_* functions. */
static int send_reply(const AFPObj *obj, const int err)
{
    if ((err == AFP_OK) || (err == AFPERR_AUTHCONT))
        return err;

    obj->reply(obj->dsi, err);
    obj->exit(0);

    return AFP_OK;
}

static int afp_errpwdexpired(AFPObj *obj _U_, char *ibuf _U_, size_t ibuflen _U_, 
                             char *rbuf _U_, size_t *rbuflen)
{
    *rbuflen = 0;
    return AFPERR_PWDEXPR;
}

static int afp_null_nolog(AFPObj *obj _U_, char *ibuf _U_, size_t ibuflen _U_, 
                          char *rbuf _U_, size_t *rbuflen)
{
    *rbuflen = 0;
    return( AFPERR_NOOP );
}

static int set_auth_switch(const AFPObj *obj, int expired)
{
    int i;

    if (expired) {
        /*
         * BF: expired password handling
         * to allow the user to change his/her password we have to allow login
         * but every following call except for FPChangePassword will be thrown
         * away with an AFPERR_PWDEXPR error. (thanks to Leland Wallace from Apple
         * for clarifying this)
         */

        for (i=0; i<=0xff; i++) {
            uam_afpserver_action(i, UAM_AFPSERVER_PREAUTH, afp_errpwdexpired, NULL);
        }
        uam_afpserver_action(AFP_LOGOUT, UAM_AFPSERVER_PREAUTH, afp_logout, NULL);
        uam_afpserver_action(AFP_CHANGEPW, UAM_AFPSERVER_PREAUTH, afp_changepw, NULL);
    }
    else {
        afp_switch = postauth_switch;
        switch (obj->afp_version) {

        case 33:
        case 32:
#ifdef HAVE_ACLS
            uam_afpserver_action(AFP_GETACL, UAM_AFPSERVER_POSTAUTH, afp_getacl, NULL);
            uam_afpserver_action(AFP_SETACL, UAM_AFPSERVER_POSTAUTH, afp_setacl, NULL);
            uam_afpserver_action(AFP_ACCESS, UAM_AFPSERVER_POSTAUTH, afp_access, NULL);
#endif /* HAVE_ACLS */
            uam_afpserver_action(AFP_GETEXTATTR, UAM_AFPSERVER_POSTAUTH, afp_getextattr, NULL);
            uam_afpserver_action(AFP_SETEXTATTR, UAM_AFPSERVER_POSTAUTH, afp_setextattr, NULL);
            uam_afpserver_action(AFP_REMOVEATTR, UAM_AFPSERVER_POSTAUTH, afp_remextattr, NULL);
            uam_afpserver_action(AFP_LISTEXTATTR, UAM_AFPSERVER_POSTAUTH, afp_listextattr, NULL);

        case 31:
            uam_afpserver_action(AFP_SYNCDIR, UAM_AFPSERVER_POSTAUTH, afp_syncdir, NULL);
            uam_afpserver_action(AFP_SYNCFORK, UAM_AFPSERVER_POSTAUTH, afp_syncfork, NULL);
            uam_afpserver_action(AFP_SPOTLIGHT_PRIVATE, UAM_AFPSERVER_POSTAUTH, afp_null_nolog, NULL);
            uam_afpserver_action(AFP_ENUMERATE_EXT2, UAM_AFPSERVER_POSTAUTH, afp_enumerate_ext2, NULL);

        case 30:
            uam_afpserver_action(AFP_ENUMERATE_EXT, UAM_AFPSERVER_POSTAUTH, afp_enumerate_ext, NULL);
            uam_afpserver_action(AFP_BYTELOCK_EXT,  UAM_AFPSERVER_POSTAUTH, afp_bytelock_ext, NULL);
            /* catsearch_ext uses the same packet as catsearch FIXME double check this, it wasn't true for enue
               enumerate_ext */
            uam_afpserver_action(AFP_CATSEARCH_EXT, UAM_AFPSERVER_POSTAUTH, afp_catsearch_ext, NULL);
            uam_afpserver_action(AFP_GETSESSTOKEN,  UAM_AFPSERVER_POSTAUTH, afp_getsession, NULL);
            uam_afpserver_action(AFP_READ_EXT,      UAM_AFPSERVER_POSTAUTH, afp_read_ext, NULL);
            uam_afpserver_action(AFP_WRITE_EXT,     UAM_AFPSERVER_POSTAUTH, afp_write_ext, NULL);
            uam_afpserver_action(AFP_DISCTOLDSESS,  UAM_AFPSERVER_POSTAUTH, afp_disconnect, NULL);

        case 22:
            /*
             * If first connection to a server is done in classic AFP2.2 version is used
             * but OSX uses AFP3.x FPzzz command !
             */
            uam_afpserver_action(AFP_ZZZ,  UAM_AFPSERVER_POSTAUTH, afp_zzz, NULL);
            break;
        }
    }

    return AFP_OK;
}

#define GROUPSTR_BUFSIZE 1024
static const char *print_groups(int ngroups, gid_t *groups)
{
    static char groupsstr[GROUPSTR_BUFSIZE];
    int i;
    char *s = groupsstr;

    if (ngroups == 0)
        return "-";

    for (i = 0; (i < ngroups) && (s < &groupsstr[GROUPSTR_BUFSIZE]); i++) {
        s += snprintf(s, &groupsstr[GROUPSTR_BUFSIZE] - s, " %u", groups[i]);
    }

    return groupsstr;
}

static int login(AFPObj *obj, struct passwd *pwd, void (*logout)(void), int expired)
{
#ifdef ADMIN_GRP
    int admin = 0;
#endif /* ADMIN_GRP */

    if ( pwd->pw_uid == 0 ) {   /* don't allow root login */
        LOG(log_error, logtype_afpd, "login: root login denied!" );
        return AFPERR_NOTAUTH;
    }

    LOG(log_note, logtype_afpd, "%s Login by %s",
        afp_versions[afp_version_index].av_name, pwd->pw_name);

    if (initgroups( pwd->pw_name, pwd->pw_gid ) < 0) {
#ifdef RUN_AS_USER
        LOG(log_info, logtype_afpd, "running with uid %d", geteuid());
#else /* RUN_AS_USER */
        LOG(log_error, logtype_afpd, "login: %s", strerror(errno));
        return AFPERR_BADUAM;
#endif /* RUN_AS_USER */

    }

    /* Basically if the user is in the admin group, we stay root */

    if ((obj->ngroups = getgroups( 0, NULL )) < 0 ) {
        LOG(log_error, logtype_afpd, "login: %s getgroups: %s", pwd->pw_name, strerror(errno) );
        return AFPERR_BADUAM;
    }

    if ( NULL == (obj->groups = calloc(obj->ngroups, sizeof(gid_t))) ) {
        LOG(log_error, logtype_afpd, "login: %s calloc: %d", obj->ngroups);
        return AFPERR_BADUAM;
    }

    if (( obj->ngroups = getgroups(obj->ngroups, obj->groups )) < 0 ) {
        LOG(log_error, logtype_afpd, "login: %s getgroups: %s", pwd->pw_name, strerror(errno) );
        return AFPERR_BADUAM;
    }

#ifdef ADMIN_GRP
    LOG(log_debug, logtype_afpd, "obj->options.admingid == %d", obj->options.admingid);

    if (obj->options.admingid != 0) {
        int i;
        for (i = 0; i < obj->ngroups; i++) {
            if (obj->groups[i] == obj->options.admingid) admin = 1;
        }
    }
    if (admin) {
        ad_setfuid(0);
        LOG(log_info, logtype_afpd, "admin login -- %s", pwd->pw_name );
    }
    if (!admin)
#endif /* ADMIN_GRP */
#ifdef TRU64
    {
        struct DSI *dsi = obj->handle;
        struct hostent *hp;
        char *clientname;
        int argc;
        char **argv;
        char hostname[256];

        afp_get_cmdline( &argc, &argv );

        hp = gethostbyaddr( (char *) &dsi->client.sin_addr,
                            sizeof( struct in_addr ),
                            dsi->client.sin_family );

        if( hp )
            clientname = hp->h_name;
        else
            clientname = inet_ntoa( dsi->client.sin_addr );

        sprintf( hostname, "%s@%s", pwd->pw_name, clientname );

        if( sia_become_user( NULL, argc, argv, hostname, pwd->pw_name,
                             NULL, FALSE, NULL, NULL,
                             SIA_BEU_REALLOGIN ) != SIASUCCESS )
            return AFPERR_BADUAM;

        LOG(log_info, logtype_afpd, "session from %s (%s)", hostname,
            inet_ntoa( dsi->client.sin_addr ) );

        if (setegid( pwd->pw_gid ) < 0 || seteuid( pwd->pw_uid ) < 0) {
            LOG(log_error, logtype_afpd, "login: %s %s", pwd->pw_name, strerror(errno) );
            return AFPERR_BADUAM;
        }
    }
#else /* TRU64 */
    if (setegid( pwd->pw_gid ) < 0 || seteuid( pwd->pw_uid ) < 0) {
        LOG(log_error, logtype_afpd, "login: %s %s", pwd->pw_name, strerror(errno) );
        return AFPERR_BADUAM;
    }
#endif /* TRU64 */

    LOG(log_debug, logtype_afpd, "login: supplementary groups: %s", print_groups(obj->ngroups, obj->groups));

    /* There's probably a better way to do this, but for now, we just play root */
#ifdef ADMIN_GRP
    if (admin)
        obj->uid = 0;
    else
#endif /* ADMIN_GRP */
        obj->uid = geteuid();

    set_auth_switch(obj, expired);
    /* save our euid, we need it for preexec_close */
    obj->uid = geteuid();
    obj->logout = logout;

<<<<<<< HEAD
=======
#ifdef FORCE_UIDGID
    obj->force_uid = 1;
    save_uidgid ( &obj->uidgid );
#endif

    /* pam_umask or similar might have changed our umask */
    (void)umask(obj->options.umask);

>>>>>>> 25416576
    return( AFP_OK );
}

/* ---------------------- */
int afp_zzz(AFPObj *obj, char *ibuf, size_t ibuflen, char *rbuf, size_t *rbuflen)
{
    uint32_t data;
    DSI *dsi = (DSI *)AFPobj->dsi;

    *rbuflen = 0;
    ibuf += 2;
    ibuflen -= 2;

    if (ibuflen < 4)
        return AFPERR_MISC;
    memcpy(&data, ibuf, 4); /* flag */
    data = ntohl(data);

    /*
     * Possible sleeping states:
     * 1) normal sleep: DSI_SLEEPING (up to 10.3)
     * 2) extended sleep: DSI_SLEEPING | DSI_EXTSLEEP (starting with 10.4)
     */

    if (data & AFPZZZ_EXT_WAKEUP) {
        /* wakeup request from exetended sleep */
        if (dsi->flags & DSI_EXTSLEEP) {
            LOG(log_note, logtype_afpd, "afp_zzz: waking up from extended sleep");
            dsi->flags &= ~(DSI_SLEEPING | DSI_EXTSLEEP);
        }
    } else {
        /* sleep request */
        dsi->flags |= DSI_SLEEPING;
        if (data & AFPZZZ_EXT_SLEEP) {
            LOG(log_note, logtype_afpd, "afp_zzz: entering extended sleep");
            dsi->flags |= DSI_EXTSLEEP;
        } else {
            LOG(log_note, logtype_afpd, "afp_zzz: entering normal sleep");
        }
    }

    /*
     * According to AFP 3.3 spec we should not return anything,
     * but eg 10.5.8 server still returns the numbers of hours
     * the server is keeping the sessino (ie max sleeptime).
     */
    data = obj->options.sleep / 120; /* hours */
    if (!data) {
        data = 1;
    }
    *rbuflen = sizeof(data);
    data = htonl(data);
    memcpy(rbuf, &data, sizeof(data));
    rbuf += sizeof(data);

    return AFP_OK;
}

/* ---------------------- */
static int create_session_token(AFPObj *obj)
{
    pid_t pid;

    /* use 8 bytes for token as OSX, don't know if it helps */
    if ( sizeof(pid_t) > SESSIONTOKEN_LEN) {
        LOG(log_error, logtype_afpd, "sizeof(pid_t) > %u", SESSIONTOKEN_LEN );
        return AFPERR_MISC;
    }

    if ( NULL == (obj->sinfo.sessiontoken = malloc(SESSIONTOKEN_LEN)) )
        return AFPERR_MISC;

    memset(obj->sinfo.sessiontoken, 0, SESSIONTOKEN_LEN);
    obj->sinfo.sessiontoken_len = SESSIONTOKEN_LEN;
    pid = getpid();
    memcpy(obj->sinfo.sessiontoken, &pid, sizeof(pid_t));

    return 0;
}

static int create_session_key(AFPObj *obj)
{
    /* create session key */
    if (obj->sinfo.sessionkey == NULL) {
        if (NULL == (obj->sinfo.sessionkey = malloc(SESSIONKEY_LEN)) )
            return AFPERR_MISC;
        uam_random_string(obj, obj->sinfo.sessionkey, SESSIONKEY_LEN);
        obj->sinfo.sessionkey_len = SESSIONKEY_LEN;
    }
    return AFP_OK;
}


/* ---------------------- */
int afp_getsession(
    AFPObj *obj,
    char   *ibuf, size_t ibuflen, 
    char   *rbuf, size_t *rbuflen)
{
    uint16_t           type;
    uint32_t           idlen = 0;
    uint32_t       boottime;
    uint32_t           tklen, tp;
    char                *token;
    char                *p;

    *rbuflen = 0;
    tklen = 0;

    if (ibuflen < 2 + sizeof(type)) {
        return AFPERR_PARAM;
    }

    ibuf += 2;
    ibuflen -= 2;

    memcpy(&type, ibuf, sizeof(type));
    type = ntohs(type);
    ibuf += sizeof(type);
    ibuflen -= sizeof(type);

    if ( obj->sinfo.sessiontoken == NULL ) {
        if ( create_session_token( obj ) )
            return AFPERR_MISC;
    }

    /*
     *
     */
    switch (type) {
    case 0: /* old version ?*/
        tklen = obj->sinfo.sessiontoken_len;
        token = obj->sinfo.sessiontoken;
        break;
    case 1: /* disconnect */
    case 2: /* reconnect update id */
        if (ibuflen >= sizeof(idlen)) {
            memcpy(&idlen, ibuf, sizeof(idlen));
            idlen = ntohl(idlen);
            ibuf += sizeof(idlen);
            ibuflen -= sizeof(idlen);
            if (ibuflen < idlen) {
                return AFPERR_PARAM;
            }
            /* memcpy (id, ibuf, idlen) */
            tklen = obj->sinfo.sessiontoken_len;
            token = obj->sinfo.sessiontoken;
        }
        break;
    case 3:
    case 4:
        if (ibuflen >= 8 ) {
            p = ibuf;
            memcpy( &idlen, ibuf, sizeof(idlen));
            idlen = ntohl(idlen);
            ibuf += sizeof(idlen);
            ibuflen -= sizeof(idlen);
            ibuf += sizeof(boottime);
            ibuflen -= sizeof(boottime);
            if (ibuflen < idlen || idlen > (90-10)) {
                return AFPERR_PARAM;
            }
            if (!obj->sinfo.clientid) {
                obj->sinfo.clientid = malloc(idlen + 8);
                memcpy(obj->sinfo.clientid, p, idlen + 8);
                obj->sinfo.clientid_len = idlen + 8;
            }
            if (ipc_child_write(obj->ipc_fd, IPC_GETSESSION, idlen+8, p) != 0)
                return AFPERR_MISC;
            tklen = obj->sinfo.sessiontoken_len;
            token = obj->sinfo.sessiontoken;
        }
        break;
    case 8: /* Panther Kerberos Token */
        tklen = obj->sinfo.cryptedkey_len;
        token = obj->sinfo.cryptedkey;
        break;
    default:
        return AFPERR_NOOP;
        break;

    }

    if (tklen == 0)
        return AFPERR_MISC;

    tp = htonl(tklen);
    memcpy(rbuf, &tp, sizeof(tklen));
    rbuf += sizeof(tklen);
    *rbuflen += sizeof(tklen);

    memcpy(rbuf, token, tklen);
    *rbuflen += tklen;

    return AFP_OK;
}

/* ---------------------- */
int afp_disconnect(AFPObj *obj, char *ibuf, size_t ibuflen _U_, char *rbuf _U_, size_t *rbuflen)
{
    DSI                 *dsi = (DSI *)obj->dsi;
    uint16_t           type;
    uint32_t           tklen;
    pid_t               token;
    int                 i;

    *rbuflen = 0;
    ibuf += 2;

#if 0
    /* check for guest user */
    if ( 0 == (strcasecmp(obj->username, obj->options.guest)) ) {
        return AFPERR_MISC;
    }
#endif

    memcpy(&type, ibuf, sizeof(type));
    type = ntohs(type);
    ibuf += sizeof(type);

    memcpy(&tklen, ibuf, sizeof(tklen));
    tklen = ntohl(tklen);
    ibuf += sizeof(tklen);

    if ( sizeof(pid_t) > SESSIONTOKEN_LEN) {
        LOG(log_error, logtype_afpd, "sizeof(pid_t) > %u", SESSIONTOKEN_LEN );
        return AFPERR_MISC;
    }
    if (tklen != SESSIONTOKEN_LEN) {
        return AFPERR_MISC;
    }
    tklen = sizeof(pid_t);
    memcpy(&token, ibuf, tklen);

    /* our stuff is pid + zero pad */
    ibuf += tklen;
    for (i = tklen; i < SESSIONTOKEN_LEN; i++, ibuf++) {
        if (*ibuf != 0) {
            return AFPERR_MISC;
        }
    }

    LOG(log_note, logtype_afpd, "afp_disconnect: trying primary reconnect");
    dsi->flags |= DSI_RECONINPROG;

    /* Deactivate tickle timer */
    const struct itimerval none = {{0, 0}, {0, 0}};
    setitimer(ITIMER_REAL, &none, NULL);

    /* check for old session, possibly transfering session from here to there */
    if (ipc_child_write(obj->ipc_fd, IPC_DISCOLDSESSION, tklen, &token) != 0)
        goto exit;
    /* write uint16_t DSI request ID */
    if (writet(obj->ipc_fd, &dsi->header.dsi_requestID, 2, 0, 2) != 2) {
        LOG(log_error, logtype_afpd, "afp_disconnect: couldn't send DSI request ID");
        goto exit;
    }
    /* now send our connected AFP client socket */
    if (send_fd(obj->ipc_fd, dsi->socket) != 0)
        goto exit;
    /* Now see what happens: either afpd master sends us SIGTERM because our session */
    /* has been transfered to a old disconnected session, or we continue    */
    sleep(5);

    if (!(dsi->flags & DSI_RECONINPROG)) { /* deleted in SIGTERM handler */
        /* Reconnect succeeded, we exit now after sleeping some more */
        sleep(2); /* sleep some more to give the recon. session time */
        LOG(log_note, logtype_afpd, "afp_disconnect: primary reconnect succeeded");
        exit(0);
    }

exit:
    /* Reinstall tickle timer */
    setitimer(ITIMER_REAL, &dsi->timer, NULL);

    LOG(log_error, logtype_afpd, "afp_disconnect: primary reconnect failed");
    return AFPERR_MISC;
}

/* ---------------------- */
static int get_version(AFPObj *obj, char *ibuf, size_t ibuflen, size_t len)
{
    int num,i;

    if (!len || len > ibuflen)
        return AFPERR_BADVERS;

    num = sizeof( afp_versions ) / sizeof( afp_versions[ 0 ]);
    for ( i = 0; i < num; i++ ) {
        if ( strncmp( ibuf, afp_versions[ i ].av_name , len ) == 0 ) {
            obj->afp_version = afp_versions[ i ].av_number;
            afp_version_index = i;
            break;
        }
    }
    if ( i == num )                 /* An inappropo version */
        return AFPERR_BADVERS ;

    /* FIXME Hack */
    if (obj->afp_version >= 30 && sizeof(off_t) != 8) {
        LOG(log_error, logtype_afpd, "get_version: no LARGE_FILE support recompile!" );
        return AFPERR_BADVERS ;
    }

    return 0;
}

/* ---------------------- */
int afp_login(AFPObj *obj, char *ibuf, size_t ibuflen, char *rbuf, size_t *rbuflen)
{
    struct passwd *pwd = NULL;
    size_t len;
    int     i;

    *rbuflen = 0;

    if ( nologin & 1)
        return send_reply(obj, AFPERR_SHUTDOWN );

    if (ibuflen < 2)
        return send_reply(obj, AFPERR_BADVERS );

    ibuf++;
    len = (unsigned char) *ibuf++;
    ibuflen -= 2;

    i = get_version(obj, ibuf, ibuflen, len);
    if (i)
        return send_reply(obj, i );

    if (ibuflen <= len)
        return send_reply(obj, AFPERR_BADUAM);

    ibuf += len;
    ibuflen -= len;

    len = (unsigned char) *ibuf++;
    ibuflen--;

    if (!len || len > ibuflen)
        return send_reply(obj, AFPERR_BADUAM);

    if (NULL == (afp_uam = auth_uamfind(UAM_SERVER_LOGIN, ibuf, len)) )
        return send_reply(obj, AFPERR_BADUAM);
    ibuf += len;
    ibuflen -= len;

    if (AFP_OK != (i = create_session_key(obj)) )
        return send_reply(obj, i);

    i = afp_uam->u.uam_login.login(obj, &pwd, ibuf, ibuflen, rbuf, rbuflen);

    if (!pwd || ( i != AFP_OK && i != AFPERR_PWDEXPR))
        return send_reply(obj, i);

    return send_reply(obj, login(obj, pwd, afp_uam->u.uam_login.logout, ((i==AFPERR_PWDEXPR)?1:0)));
}

/* ---------------------- */
int afp_login_ext(AFPObj *obj, char *ibuf, size_t ibuflen, char *rbuf, size_t *rbuflen)
{
    struct passwd *pwd = NULL;
    size_t  len;
    int     i;
    char        type;
    uint16_t   len16;
    char        *username;

    *rbuflen = 0;

    if ( nologin & 1)
        return send_reply(obj, AFPERR_SHUTDOWN );

    if (ibuflen < 5)
        return send_reply(obj, AFPERR_BADVERS );

    ibuf++;
    ibuf++;     /* pad  */
    ibuf +=2;   /* flag */

    len = (unsigned char) *ibuf;
    ibuf++;
    ibuflen -= 5;

    i = get_version(obj, ibuf, ibuflen, len);
    if (i)
        return send_reply(obj, i );

    if (ibuflen <= len)
        return send_reply(obj, AFPERR_BADUAM);

    ibuf    += len;
    ibuflen -= len;

    len = (unsigned char) *ibuf;
    ibuf++;
    ibuflen--;

    if (!len || len > ibuflen)
        return send_reply(obj, AFPERR_BADUAM);

    if ((afp_uam = auth_uamfind(UAM_SERVER_LOGIN, ibuf, len)) == NULL)
        return send_reply(obj, AFPERR_BADUAM);
    ibuf    += len;
    ibuflen -= len;

    if (!afp_uam->u.uam_login.login_ext) {
        LOG(log_error, logtype_afpd, "login_ext: uam %s not AFP 3 ready!", afp_uam->uam_name );
        return send_reply(obj, AFPERR_BADUAM);
    }
    /* user name */
    if (ibuflen <= 1 +sizeof(len16))
        return send_reply(obj, AFPERR_PARAM);
    type = *ibuf;
    username = ibuf;
    ibuf++;
    ibuflen--;
    if (type != 3)
        return send_reply(obj, AFPERR_PARAM);

    memcpy(&len16, ibuf, sizeof(len16));
    ibuf += sizeof(len16);
    ibuflen -= sizeof(len16);
    len = ntohs(len16);
    if (len > ibuflen)
        return send_reply(obj, AFPERR_PARAM);
    ibuf += len;
    ibuflen -= len;

    /* directory service name */
    if (!ibuflen)
        return send_reply(obj, AFPERR_PARAM);
    type = *ibuf;
    ibuf++;
    ibuflen--;

    switch(type) {
    case 1:
    case 2:
        if (!ibuflen)
            return send_reply(obj, AFPERR_PARAM);
        len = (unsigned char) *ibuf;
        ibuf++;
        ibuflen--;
        break;
    case 3:
        /* With "No User Authen" it is equal */
        if (ibuflen < sizeof(len16))
            return send_reply(obj, AFPERR_PARAM);
        memcpy(&len16, ibuf, sizeof(len16));
        ibuf += sizeof(len16);
        ibuflen -= sizeof(len16);
        len = ntohs(len16);
        break;
    default:
        return send_reply(obj, AFPERR_PARAM);
    }
#if 0
    if (len != 0) {
        LOG(log_error, logtype_afpd, "login_ext: directory service path not null!" );
        return send_reply(obj, AFPERR_PARAM);
    }
#endif
    ibuf += len;
    ibuflen -= len;

    /* Pad */
    if (ibuflen && ((unsigned long) ibuf & 1)) { /* pad character */
        ibuf++;
        ibuflen--;
    }

    if (AFP_OK != (i = create_session_key(obj)) ) {
        return send_reply(obj, i);
    }

    /* FIXME user name are in UTF8 */
    i = afp_uam->u.uam_login.login_ext(obj, username, &pwd, ibuf, ibuflen, rbuf, rbuflen);

    if (!pwd || ( i != AFP_OK && i != AFPERR_PWDEXPR))
        return send_reply(obj, i);

    return send_reply(obj, login(obj, pwd, afp_uam->u.uam_login.logout, ((i==AFPERR_PWDEXPR)?1:0)));
}

/* ---------------------- */
int afp_logincont(AFPObj *obj, char *ibuf, size_t ibuflen, char *rbuf, size_t *rbuflen)
{
    struct passwd *pwd = NULL;
    int err;

    if ( afp_uam == NULL || afp_uam->u.uam_login.logincont == NULL || ibuflen < 2 ) {
        *rbuflen = 0;
        return send_reply(obj, AFPERR_NOTAUTH );
    }

    ibuf += 2; ibuflen -= 2;
    err = afp_uam->u.uam_login.logincont(obj, &pwd, ibuf, ibuflen,
                                         rbuf, rbuflen);
    if (!pwd || ( err != AFP_OK && err != AFPERR_PWDEXPR))
        return send_reply(obj, err);

    return send_reply(obj, login(obj, pwd, afp_uam->u.uam_login.logout, ((err==AFPERR_PWDEXPR)?1:0)));
}


int afp_logout(AFPObj *obj, char *ibuf _U_, size_t ibuflen  _U_, char *rbuf  _U_, size_t *rbuflen)
{
    DSI *dsi = (DSI *)(obj->dsi);

    LOG(log_note, logtype_afpd, "AFP logout by %s", obj->username);
    of_close_all_forks();
    close_all_vol();
    dsi->flags = DSI_AFP_LOGGED_OUT;
    *rbuflen = 0;
    return AFP_OK;
}



/* change password  --
 * NOTE: an FPLogin must already have completed successfully for this
 *       to work. this also does a little pre-processing before it hands
 *       it off to the uam.
 */
int afp_changepw(AFPObj *obj, char *ibuf, size_t ibuflen, char *rbuf, size_t *rbuflen)
{
    char username[MACFILELEN + 1], *start = ibuf;
    struct uam_obj *uam;
    struct passwd *pwd;
    size_t len;
    int    ret;

    *rbuflen = 0;
    ibuf += 2;

    /* check if password change is allowed, OS-X ignores the flag.
     * we shouldn't trust the client on this anyway.
     * not sure about the "right" error code, NOOP for now */
    if (!(obj->options.passwdbits & PASSWD_SET))
        return AFPERR_NOOP;

    /* make sure we can deal w/ this uam */
    len = (unsigned char) *ibuf++;
    if ((uam = auth_uamfind(UAM_SERVER_CHANGEPW, ibuf, len)) == NULL)
        return AFPERR_BADUAM;

    ibuf += len;
    if ((len + 1) & 1) /* pad byte */
        ibuf++;

    if (obj->afp_version < 30) {
        len = (unsigned char) *ibuf++;
        if ( len > sizeof(username) - 1) {
            return AFPERR_PARAM;
        }
        memcpy(username, ibuf, len);
        username[ len ] = '\0';
        ibuf += len;
        if ((len + 1) & 1) /* pad byte */
            ibuf++;
    } else {
        /* AFP > 3.0 doesn't pass the username, APF 3.1 specs page 124 */
        if ( ibuf[0] != '\0' || ibuf[1] != '\0')
            return AFPERR_PARAM;
        ibuf += 2;
        len = MIN(sizeof(username), strlen(obj->username));
        memcpy(username, obj->username, len);
        username[ len ] = '\0';
    }


    LOG(log_info, logtype_afpd, "changing password for <%s>", username);

    if (( pwd = uam_getname( obj, username, sizeof(username))) == NULL )
        return AFPERR_PARAM;

    /* send it off to the uam. we really don't use ibuflen right now. */
    if (ibuflen < (size_t)(ibuf - start)) 
        return AFPERR_PARAM;
    
    ibuflen -= (ibuf - start);
    ret = uam->u.uam_changepw(obj, username, pwd, ibuf, ibuflen,
                              rbuf, rbuflen);
    LOG(log_info, logtype_afpd, "password change %s.",
        (ret == AFPERR_AUTHCONT) ? "continued" :
        (ret ? "failed" : "succeeded"));
    if ( ret == AFP_OK )
        set_auth_switch(obj, 0);

    return ret;
}


/* FPGetUserInfo */
int afp_getuserinfo(AFPObj *obj _U_, char *ibuf, size_t ibuflen _U_, char *rbuf, size_t *rbuflen)
{
    uint8_t  thisuser;
    uint32_t id;
    uint16_t bitmap;
    char *bitmapp;

    LOG(log_debug, logtype_afpd, "begin afp_getuserinfo:");

    *rbuflen = 0;
    ibuf++;
    thisuser = *ibuf++;
    ibuf += sizeof(id); /* userid is not used in AFP 2.0 */
    memcpy(&bitmap, ibuf, sizeof(bitmap));
    bitmap = ntohs(bitmap);

    /* deal with error cases. we don't have to worry about
     * AFPERR_ACCESS or AFPERR_NOITEM as geteuid and getegid always
     * succeed. */
    if (!thisuser)
        return AFPERR_PARAM;
    if ((bitmap & USERIBIT_ALL) != bitmap)
        return AFPERR_BITMAP;

    /* remember place where we store the possibly modified bitmap later */
    memcpy(rbuf, ibuf, sizeof(bitmap));
    bitmapp = rbuf;
    rbuf += sizeof(bitmap);
    *rbuflen = sizeof(bitmap);

    /* copy the user/group info */
    if (bitmap & USERIBIT_USER) {
        id = htonl(geteuid());
        memcpy(rbuf, &id, sizeof(id));
        rbuf += sizeof(id);
        *rbuflen += sizeof(id);
    }

    if (bitmap & USERIBIT_GROUP) {
        id = htonl(getegid());
        memcpy(rbuf, &id, sizeof(id));
        rbuf += sizeof(id);
        *rbuflen += sizeof(id);
    }

    if (bitmap & USERIBIT_UUID) {
        if ( ! (obj->options.flags & OPTION_UUID)) {
            bitmap &= ~USERIBIT_UUID;
            bitmap = htons(bitmap);
            memcpy(bitmapp, &bitmap, sizeof(bitmap));
        } else {
            LOG(log_debug, logtype_afpd, "afp_getuserinfo: get UUID for \'%s\'", obj->username);
            int ret;
            atalk_uuid_t uuid;
            ret = getuuidfromname( obj->username, UUID_USER, uuid);
            if (ret != 0) {
                LOG(log_info, logtype_afpd, "afp_getuserinfo: error getting UUID !");
                return AFPERR_NOITEM;
            }
            LOG(log_debug, logtype_afpd, "afp_getuserinfo: got UUID: %s", uuid_bin2string(uuid));

            memcpy(rbuf, uuid, UUID_BINSIZE);
            rbuf += UUID_BINSIZE;
            *rbuflen += UUID_BINSIZE;
        }
    }

    LOG(log_debug, logtype_afpd, "END afp_getuserinfo:");
    return AFP_OK;
}

#define UAM_LIST(type) (((type) == UAM_SERVER_LOGIN || (type) == UAM_SERVER_LOGIN_EXT) ? &uam_login : \
                        (((type) == UAM_SERVER_CHANGEPW) ?              \
                         &uam_changepw : NULL))

/* just do a linked list search. this could be sped up with a hashed
 * list, but i doubt anyone's going to have enough uams to matter. */
struct uam_obj *auth_uamfind(const int type, const char *name,
                             const int len)
{
    struct uam_obj *prev, *start;

    if (!name || !(start = UAM_LIST(type)))
        return NULL;

    prev = start;
    while ((prev = prev->uam_prev) != start)
        if (strndiacasecmp(prev->uam_name, name, len) == 0)
            return prev;

    return NULL;
}

int auth_register(const int type, struct uam_obj *uam)
{
    struct uam_obj *start;

    if (!uam || !uam->uam_name || (*uam->uam_name == '\0'))
        return -1;

    if (!(start = UAM_LIST(type)))
        return 1; /* we don't know what to do with it, caller must free it */

    uam_attach(start, uam);
    return 0;
}

/* load all of the modules */
int auth_load(const char *path, const char *list)
{
    char name[MAXPATHLEN + 1], buf[MAXPATHLEN + 1], *p;
    struct uam_mod *mod;
    struct stat st;
    size_t len;

    if (!path || !*path || !list || (len = strlen(path)) > sizeof(name) - 2)
        return -1;

    strlcpy(buf, list, sizeof(buf));
    if ((p = strtok(buf, ",")) == NULL)
        return -1;

    strcpy(name, path);
    if (name[len - 1] != '/') {
        strcat(name, "/");
        len++;
    }

    while (p) {
        strlcpy(name + len, p, sizeof(name) - len);
        LOG(log_debug, logtype_afpd, "uam: loading (%s)", name);
        /*
          if ((stat(name, &st) == 0) && (mod = uam_load(name, p))) {
        */
        if (stat(name, &st) == 0) {
            if ((mod = uam_load(name, p))) {
                uam_attach(&uam_modules, mod);
                LOG(log_debug, logtype_afpd, "uam: %s loaded", p);
            } else {
                LOG(log_error, logtype_afpd, "uam: %s load failure",p);
            }
        } else {
            LOG(log_info, logtype_afpd, "uam: uam not found (status=%d)", stat(name, &st));
        }
        p = strtok(NULL, ",");
    }

    return 0;
}

/* get rid of all of the uams */
void auth_unload(void)
{
    struct uam_mod *mod, *prev, *start = &uam_modules;

    prev = start->uam_prev;
    while ((mod = prev) != start) {
        prev = prev->uam_prev;
        uam_detach(mod);
        uam_unload(mod);
    }
}<|MERGE_RESOLUTION|>--- conflicted
+++ resolved
@@ -340,17 +340,9 @@
     obj->uid = geteuid();
     obj->logout = logout;
 
-<<<<<<< HEAD
-=======
-#ifdef FORCE_UIDGID
-    obj->force_uid = 1;
-    save_uidgid ( &obj->uidgid );
-#endif
-
     /* pam_umask or similar might have changed our umask */
     (void)umask(obj->options.umask);
 
->>>>>>> 25416576
     return( AFP_OK );
 }
 
