/*
<<<<<<< HEAD
 * $Id: globals.h,v 1.33 2010-03-29 15:22:57 franklahm Exp $
=======
 * $Id: globals.h,v 1.31.2.2 2010-02-04 14:34:31 franklahm Exp $
>>>>>>> ba40d577
 *
 * Copyright (c) 1990,1993 Regents of The University of Michigan.
 * All Rights Reserved.  See COPYRIGHT.
 */

#ifndef AFPD_GLOBALS_H
#define AFPD_GLOBALS_H 1

#include <sys/param.h>
#include <sys/cdefs.h>

#ifdef ADMIN_GRP
#include <grp.h>
#include <sys/types.h>
#endif /* ADMIN_GRP */

#ifdef HAVE_NETDB_H
#include <netdb.h>  /* this isn't header-protected under ultrix */
#endif /* HAVE_NETDB_H */

#include <netatalk/at.h>
#include <atalk/afp.h>
#include <atalk/compat.h>
#include <atalk/unicode.h>
#include <atalk/uam.h>

#define MACFILELEN 31
#define MAXUSERLEN 256

#define OPTION_DEBUG         (1 << 0)
#define OPTION_USERVOLFIRST  (1 << 1)
#define OPTION_NOUSERVOL     (1 << 2)
#define OPTION_PROXY         (1 << 3)
#define OPTION_CUSTOMICON    (1 << 4)
#define OPTION_NOSLP         (1 << 5)
#define OPTION_ANNOUNCESSH   (1 << 6)
#define OPTION_UUID          (1 << 7)

#ifdef FORCE_UIDGID
/* set up a structure for this */
typedef struct uidgidset_t {
    uid_t uid;
    gid_t gid;
} uidgidset;
#endif /* FORCE_UIDGID */

/* a couple of these options could get stuck in unions to save
 * space. */
struct afp_volume_name {
    time_t     mtime;
    char       *name;
    char       *full_name;
    int        loaded;
};

struct afp_options {
    int connections, transports, tickleval, timeout, server_notif, flags, dircachesize;
    unsigned char passwdbits, passwdminlen, loginmaxfail;
    u_int32_t server_quantum;
    char hostname[MAXHOSTNAMELEN + 1], *server, *ipaddr, *port, *configfile;
    struct at_addr ddpaddr;
    char *uampath, *fqdn;
    char *pidfile;
    char *sigconffile;
    struct afp_volume_name defaultvol, systemvol, uservol;
    int  closevol;

    char *guest, *loginmesg, *keyfile, *passwdfile;
    char *uamlist;
    char *authprintdir;
    unsigned char signature[16];
    char *k5service, *k5realm, *k5keytab;
    char *unixcodepage,*maccodepage;
    charset_t maccharset, unixcharset; 
    mode_t umask;
    mode_t save_mask;
    int    sleep;
#ifdef ADMIN_GRP
    gid_t admingid;
#endif /* ADMIN_GRP */
    int    volnamelen;

    /* default value for winbind authentication */
    char *ntdomain, *ntseparator;
};

#define AFPOBJ_TMPSIZ (MAXPATHLEN)
typedef struct _AFPObj {
    int proto;
    unsigned long servernum;
    void *handle, *config;
    struct afp_options options;
    char *Obj, *Type, *Zone;
    char username[MAXUSERLEN];
    void (*logout)(void), (*exit)(int);
    int (*reply)(void *, int);
    int (*attention)(void *, AFPUserBytes);
    void (*sleep)(void);
    /* to prevent confusion, only use these in afp_* calls */
    char oldtmp[AFPOBJ_TMPSIZ + 1], newtmp[AFPOBJ_TMPSIZ + 1];
    void *uam_cookie; /* cookie for uams */
    struct session_info  sinfo;
    uid_t uid; 	/* client running user id */

#ifdef FORCE_UIDGID
    int                 force_uid;
    uidgidset		uidgid;
#endif
} AFPObj;

/* typedef for AFP functions handlers */
typedef int (*AFPCmd)(AFPObj *obj, char *ibuf, size_t ibuflen, char *rbuf,  size_t *rbuflen);

/* afp_dsi.c */
extern AFPObj *AFPobj;

extern int		afp_version;
extern int		afp_errno;
extern unsigned char	nologin;
extern struct dir	*curdir;
extern char		getwdbuf[];

/* FIXME CNID */
extern const char *Cnid_srv;
extern const char *Cnid_port;

extern int  get_afp_errno   (const int param);
extern void afp_options_init (struct afp_options *);
extern int afp_options_parse (int, char **, struct afp_options *);
extern int afp_options_parseline (char *, struct afp_options *);
extern void afp_options_free (struct afp_options *,
                                      const struct afp_options *);
extern void setmessage (const char *);
extern void readmessage (AFPObj *);

/* gettok.c */
extern void initline   (int, char *);
extern int  parseline  (int, char *);

/* afp_util.c */
extern const char *AfpNum2name (int );
extern const char *AfpErr2name(int err);

/* directory.c */
extern struct dir rootParent;

#ifndef NO_DDP
extern void afp_over_asp (AFPObj *);
#endif /* NO_DDP */
extern void afp_over_dsi (AFPObj *);

#endif /* globals.h */<|MERGE_RESOLUTION|>--- conflicted
+++ resolved
@@ -1,9 +1,5 @@
 /*
-<<<<<<< HEAD
- * $Id: globals.h,v 1.33 2010-03-29 15:22:57 franklahm Exp $
-=======
- * $Id: globals.h,v 1.31.2.2 2010-02-04 14:34:31 franklahm Exp $
->>>>>>> ba40d577
+ * $Id: globals.h,v 1.33 2010/03/29 15:22:57 franklahm Exp $
  *
  * Copyright (c) 1990,1993 Regents of The University of Michigan.
  * All Rights Reserved.  See COPYRIGHT.
