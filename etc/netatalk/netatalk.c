/* 
   Copyright (c) 2012 Frank Lahm <franklahm@gmail.com>
   
   This program is free software; you can redistribute it and/or modify
   it under the terms of the GNU General Public License as published by
   the Free Software Foundation; either version 2 of the License, or
   (at your option) any later version.
 
   This program is distributed in the hope that it will be useful,
   but WITHOUT ANY WARRANTY; without even the implied warranty of
   MERCHANTABILITY or FITNESS FOR A PARTICULAR PURPOSE.  See the
   GNU General Public License for more details.
*/
#ifdef HAVE_CONFIG_H
#include "config.h"
#endif /* HAVE_CONFIG_H */

#include <stdio.h>
#include <stdlib.h>
#include <string.h>
#include <signal.h>
#include <sys/param.h>
#include <sys/uio.h>
#include <sys/time.h>
#include <sys/socket.h>
#include <sys/poll.h>
#include <errno.h>
#include <sys/wait.h>
#include <sys/resource.h>

#include <atalk/logger.h>
#include <atalk/adouble.h>
#include <atalk/compat.h>
#include <atalk/dsi.h>
#include <atalk/afp.h>
#include <atalk/paths.h>
#include <atalk/util.h>
#include <atalk/server_child.h>
#include <atalk/server_ipc.h>
#include <atalk/errchk.h>
#include <atalk/globals.h>
#include <atalk/netatalk_conf.h>
#include <atalk/bstrlib.h>
#include <atalk/bstradd.h>

#include <event2/event.h>

/* how many seconds we wait to shutdown from SIGTERM before we send SIGKILL */
#define KILL_GRACETIME 5

/* forward declaration */
static pid_t run_process(const char *path, ...);
static void kill_childs(int sig, ...);

/* static variables */
static AFPObj obj;
<<<<<<< HEAD
static sig_atomic_t got_chldsig;
static pid_t afpd_pid = -1,  cnid_metad_pid = -1, dbus_pid = -1;
static uint afpd_restarts, cnid_metad_restarts, dbus_restarts;
=======
static pid_t afpd_pid = -1,  cnid_metad_pid = -1;
static uint afpd_restarts, cnid_metad_restarts;
>>>>>>> 9f957894
static struct event_base *base;
struct event *sigterm_ev, *sigquit_ev, *sigchld_ev, *timer_ev;
static int in_shutdown;
static const char *dbus_path;

/******************************************************************
 * Misc stuff
 ******************************************************************/

/* Set Tracker Miners to index all our volumes */
static int set_sl_volumes(void)
{
    EC_INIT;
    const struct vol *volumes, *vol;
    struct bstrList *vollist = bstrListCreate();
    bstring sep = bfromcstr(", ");
    bstring volnamelist = NULL, cmd = NULL;

    EC_NULL_LOG( volumes = getvolumes() );

    for (vol = volumes; vol; vol = vol->v_next) {
        bstring volnamequot = bformat("'%s'", vol->v_path);
        bstrListPush(vollist, volnamequot);
    }

    volnamelist = bjoin(vollist, sep);
    cmd = bformat("gsettings set org.freedesktop.Tracker.Miner.Files index-recursive-directories \"[%s]\"", bdata(volnamelist));
    LOG(log_debug, logtype_sl, "set_sl_volumes: %s", bdata(cmd));
    system(bdata(cmd));

EC_CLEANUP:
    if (cmd)
        bdestroy(cmd);
    if (sep)
        bdestroy(sep);
    if (vollist)
        bstrListDestroy(vollist);
    if (volnamelist)
        bdestroy(volnamelist);
    EC_EXIT;
}

/******************************************************************
 * libevent helper functions
 ******************************************************************/

/* libevent logging callback */
static void libevent_logmsg_cb(int severity, const char *msg)
{
    switch (severity) {
    case _EVENT_LOG_DEBUG:
        LOG(log_debug, logtype_default, "libevent: %s", msg);
        break;
    case _EVENT_LOG_MSG:
        LOG(log_info, logtype_default, "libevent: %s", msg);
        break;
    case _EVENT_LOG_WARN:
        LOG(log_warning, logtype_default, "libevent: %s", msg);
        break;
    case _EVENT_LOG_ERR:
        LOG(log_error, logtype_default, "libevent: %s", msg);
        break;
    default:
        LOG(log_error, logtype_default, "libevent: %s", msg);
        break; /* never reached */
    }
}

/******************************************************************
 * libevent event callbacks
 ******************************************************************/

/* SIGTERM callback */
static void sigterm_cb(evutil_socket_t fd, short what, void *arg)
{
    sigset_t sigs;
    struct timeval tv;

    LOG(log_info, logtype_afpd, "Exiting on SIGTERM");

    if (in_shutdown)
        return;
    in_shutdown = 1;

    /* block any signal but SIGCHLD */
    sigfillset(&sigs);
    sigdelset(&sigs, SIGCHLD);
    sigprocmask(SIG_SETMASK, &sigs, NULL);

    /* add 10 sec timeout timer, remove all events but SIGCHLD */
    tv.tv_sec = KILL_GRACETIME;
    tv.tv_usec = 0;
    event_base_loopexit(base, &tv);
    event_del(sigterm_ev);
    event_del(sigquit_ev);
    event_del(timer_ev);

    system("tracker-control -t");
    kill_childs(SIGTERM, &afpd_pid, &cnid_metad_pid, &dbus_pid, NULL);
}

/* SIGQUIT callback */
static void sigquit_cb(evutil_socket_t fd, short what, void *arg)
{
    LOG(log_note, logtype_afpd, "Exiting on SIGQUIT");
    system("tracker-control -t");
    kill_childs(SIGQUIT, &afpd_pid, &cnid_metad_pid, &dbus_pid, NULL);
}

/* SIGQUIT callback */
static void sighup_cb(evutil_socket_t fd, short what, void *arg)
{
    LOG(log_note, logtype_afpd, "Received SIGHUP, sending all processes signal to reload config");
    kill_childs(SIGHUP, &afpd_pid, &cnid_metad_pid, NULL);
}

/* SIGCHLD callback */
static void sigchld_cb(evutil_socket_t fd, short what, void *arg)
{
    int status;
    pid_t pid;

    while ((pid = waitpid(-1, &status, WNOHANG)) > 0) {
        if (WIFEXITED(status)) {
            if (WEXITSTATUS(status))
                LOG(log_info, logtype_default, "child[%d]: exited %d", pid, WEXITSTATUS(status));
            else
                LOG(log_info, logtype_default, "child[%d]: done", pid);
        } else {
            if (WIFSIGNALED(status))
                LOG(log_info, logtype_default, "child[%d]: killed by signal %d", pid, WTERMSIG(status));
            else
                LOG(log_info, logtype_default, "child[%d]: died", pid);
        }

        if (pid == afpd_pid)
            afpd_pid = -1;
        else if (pid == cnid_metad_pid)
            cnid_metad_pid = -1;
        else if (pid == dbus_pid)
            dbus_pid = -1;
        else
            LOG(log_error, logtype_afpd, "Bad pid: %d", pid);
    }

    if (in_shutdown && afpd_pid == -1 && cnid_metad_pid == -1 && dbus_pid == -1)
        event_base_loopbreak(base);
}

/* timer callback */
static void timer_cb(evutil_socket_t fd, short what, void *arg)
{
    if (in_shutdown)
        return;

    if (afpd_pid == -1) {
        afpd_restarts++;
        LOG(log_note, logtype_afpd, "Restarting 'afpd' (restarts: %u)", afpd_restarts);
        if ((afpd_pid = run_process(_PATH_AFPD, "-d", "-F", obj.options.configfile, NULL)) == -1) {
            LOG(log_error, logtype_default, "Error starting 'afpd'");
        }
    }

    if (cnid_metad_pid == -1) {
        cnid_metad_restarts++;
        LOG(log_note, logtype_afpd, "Restarting 'cnid_metad' (restarts: %u)", cnid_metad_restarts);
        if ((cnid_metad_pid = run_process(_PATH_CNID_METAD, "-d", "-F", obj.options.configfile, NULL)) == -1) {
            LOG(log_error, logtype_default, "Error starting 'cnid_metad'");
        }
    }

    if (dbus_pid == -1) {
        dbus_restarts++;
        LOG(log_note, logtype_afpd, "Restarting 'dbus' (restarts: %u)", dbus_restarts);
        if ((dbus_pid = run_process(dbus_path, "--config-file=" _PATH_CONFDIR "dbus.session.conf", NULL)) == -1) {
            LOG(log_error, logtype_default, "Error starting '%s'", dbus_path);
        }
    }
}

/******************************************************************
 * helper functions
 ******************************************************************/

/* kill processes passed as varargs of type "pid_t *", terminate list with NULL */
static void kill_childs(int sig, ...)
{
    va_list args;
    pid_t *pid;

    va_start(args, sig);

    while ((pid = va_arg(args, pid_t *)) != NULL) {
        if (*pid == -1)
            continue;
        kill(*pid, sig);
    }
    va_end(args);
}

/* this get called when error conditions are met that require us to exit gracefully */
static void netatalk_exit(int ret)
{
    server_unlock(_PATH_NETATALK_LOCK);
    exit(ret);
}

/* this forks() and exec() "path" with varags as argc[] */
static pid_t run_process(const char *path, ...)
{
    int ret, i = 0;
    char *myargv[10];
    va_list args;
    pid_t pid;

    if ((pid = fork()) < 0) {
        LOG(log_error, logtype_cnid, "error in fork: %s", strerror(errno));
        return -1;
    }

    if (pid == 0) {
        myargv[i++] = (char *)path;
        va_start(args, path);
        while ((myargv[i++] = va_arg(args, char *)) != NULL)
            ;
        va_end(args);

        ret = execv(path, myargv);

        /* Yikes! We're still here, so exec failed... */
        LOG(log_error, logtype_cnid, "Fatal error in exec: %s", strerror(errno));
        exit(1);
    }
    return pid;
}

static void usage(void)
{
    printf("usage: netatalk [-F configfile] \n");
}

int main(int argc, char **argv)
{
    int c, ret, debug = 0;
    sigset_t blocksigs;
    struct timeval tv;

    /* Log SIGBUS/SIGSEGV SBT */
    fault_setup(NULL);

    while ((c = getopt(argc, argv, ":dF:")) != -1) {
        switch(c) {
        case 'd':
            debug = 1;
            break;
        case 'F':
            obj.cmdlineconfigfile = strdup(optarg);
            break;
        default:
            usage();
            exit(EXIT_FAILURE);
        }
    }

    if (check_lockfile("netatalk", _PATH_NETATALK_LOCK) != 0)
        exit(EXITERR_SYS);

    if (!debug && daemonize(0, 0) != 0)
        exit(EXITERR_SYS);

    if (create_lockfile("netatalk", _PATH_NETATALK_LOCK) != 0)
        exit(EXITERR_SYS);

    sigfillset(&blocksigs);
    sigprocmask(SIG_SETMASK, &blocksigs, NULL);
    
    if (afp_config_parse(&obj, "netatalk") != 0)
        netatalk_exit(EXITERR_CONF);

    load_volumes(&obj);

    event_set_log_callback(libevent_logmsg_cb);
    event_set_fatal_callback(netatalk_exit);

    LOG(log_note, logtype_default, "Netatalk AFP server starting");

    if ((afpd_pid = run_process(_PATH_AFPD, "-d", "-F", obj.options.configfile, NULL)) == -1) {
        LOG(log_error, logtype_afpd, "Error starting 'cnid_metad'");
        netatalk_exit(EXITERR_CONF);
    }

    if ((cnid_metad_pid = run_process(_PATH_CNID_METAD, "-d", "-F", obj.options.configfile, NULL)) == -1) {
        LOG(log_error, logtype_afpd, "Error starting 'cnid_metad'");
        netatalk_exit(EXITERR_CONF);
    }

    if ((base = event_base_new()) == NULL) {
        LOG(log_error, logtype_afpd, "Error starting event loop");
        netatalk_exit(EXITERR_CONF);
    }

    sigterm_ev = event_new(base, SIGTERM, EV_SIGNAL, sigterm_cb, NULL);
    sigquit_ev = event_new(base, SIGQUIT, EV_SIGNAL | EV_PERSIST, sigquit_cb, NULL);
    sigquit_ev = event_new(base, SIGHUP,  EV_SIGNAL | EV_PERSIST, sighup_cb, NULL);
    sigchld_ev = event_new(base, SIGCHLD, EV_SIGNAL | EV_PERSIST, sigchld_cb, NULL);
    timer_ev = event_new(base, -1, EV_PERSIST, timer_cb, NULL);

    tv.tv_sec = 1;
    tv.tv_usec = 0;

    event_add(sigterm_ev, NULL);
    event_add(sigquit_ev, NULL);
    event_add(sigchld_ev, NULL);
    event_add(timer_ev, &tv);

    sigfillset(&blocksigs);
    sigdelset(&blocksigs, SIGTERM);
    sigdelset(&blocksigs, SIGQUIT);
    sigdelset(&blocksigs, SIGCHLD);
    sigdelset(&blocksigs, SIGHUP);
    sigprocmask(SIG_SETMASK, &blocksigs, NULL);

    dbus_path = iniparser_getstring(obj.iniconfig, INISEC_GLOBAL, "dbus daemon path", "/bin/dbus-daemon");
    LOG(log_debug, logtype_default, "DBUS: '%s'", dbus_path);
    if ((dbus_pid = run_process(dbus_path, "--config-file=" _PATH_CONFDIR "dbus-session.conf", NULL)) == -1) {
        LOG(log_error, logtype_default, "Error starting '%s'", dbus_path);
        netatalk_exit(EXITERR_CONF);
    }

    /* Allow dbus some time to start up */
    sleep(1);

    setenv("DBUS_SESSION_BUS_ADDRESS", "unix:path=/tmp/spotlight.ipc", 1);
    set_sl_volumes();
    system(TRACKER_PREFIX "/bin/tracker-control -s");

    /* run the event loop */
    ret = event_base_dispatch(base);

    if (afpd_pid != -1 || cnid_metad_pid != -1 || dbus_pid != -1) {
        if (afpd_pid != -1)
            LOG(log_error, logtype_afpd, "AFP service did not shutdown, killing it");
        if (cnid_metad_pid != -1)
            LOG(log_error, logtype_afpd, "CNID database service did not shutdown, killing it");
        if (dbus_pid != -1)
            LOG(log_error, logtype_afpd, "DBUS session daemon still running, killing it");
        kill_childs(SIGKILL, &afpd_pid, &cnid_metad_pid, &dbus_pid, NULL);
    }

    LOG(log_note, logtype_afpd, "Netatalk AFP server exiting");

    netatalk_exit(ret);
}<|MERGE_RESOLUTION|>--- conflicted
+++ resolved
@@ -54,14 +54,8 @@
 
 /* static variables */
 static AFPObj obj;
-<<<<<<< HEAD
-static sig_atomic_t got_chldsig;
 static pid_t afpd_pid = -1,  cnid_metad_pid = -1, dbus_pid = -1;
 static uint afpd_restarts, cnid_metad_restarts, dbus_restarts;
-=======
-static pid_t afpd_pid = -1,  cnid_metad_pid = -1;
-static uint afpd_restarts, cnid_metad_restarts;
->>>>>>> 9f957894
 static struct event_base *base;
 struct event *sigterm_ev, *sigquit_ev, *sigchld_ev, *timer_ev;
 static int in_shutdown;
