--- conflicted
+++ resolved
@@ -505,8 +505,6 @@
 /* ----------------- */
 static int RF_chown_ea(VFS_FUNC_ARGS_CHOWN)
 {
-<<<<<<< HEAD
-=======
     mode_t file_mode = ad_hf_mode(mode);
     mode_t dir_mode = file_mode;
     struct set_mode param;
@@ -534,7 +532,6 @@
             return -1;
     }
 
->>>>>>> 56437470
     return 0;
 }
 
