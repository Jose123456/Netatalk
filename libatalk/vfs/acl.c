--- conflicted
+++ resolved
@@ -32,50 +32,6 @@
 
 #ifdef HAVE_SOLARIS_ACLS
 
-<<<<<<< HEAD
-/* Get ACL. Allocates storage as needed. Caller must free.
- * Returns no of ACEs or -1 on error.  */
-int get_nfsv4_acl(const char *name, ace_t **retAces)
-{
-    int ace_count = -1;
-    ace_t *aces;
-    struct stat st;
-
-    *retAces = NULL;
-    /* Only call acl() for regular files and directories, otherwise just return 0 */
-    if (lstat(name, &st) != 0)
-        return -1;
-    if ( ! (S_ISREG(st.st_mode) || S_ISDIR(st.st_mode)))
-        return 0;
-    if ((ace_count = acl(name, ACE_GETACLCNT, 0, NULL)) == 0)
-        return 0;
-
-    if (ace_count == -1) {
-        LOG(log_error, logtype_afpd, "get_nfsv4_acl: acl('%s/%s', ACE_GETACLCNT): ace_count %i, error: %s",
-            getcwdpath(), name, ace_count, strerror(errno));
-        return -1;
-    }
-
-    aces = malloc(ace_count * sizeof(ace_t));
-    if (aces == NULL) {
-        LOG(log_error, logtype_afpd, "get_nfsv4_acl: malloc error");
-        return -1;
-    }
-
-    if ( (acl(name, ACE_GETACL, ace_count, aces)) == -1 ) {
-        LOG(log_error, logtype_afpd, "get_nfsv4_acl: acl(ACE_GETACL) error");
-        free(aces);
-        return -1;
-    }
-
-    LOG(log_debug9, logtype_afpd, "get_nfsv4_acl: file: %s -> No. of ACEs: %d", name, ace_count);
-    *retAces = aces;
-
-    return ace_count;
-}
-
-=======
->>>>>>> d28debb1
 /* Removes all non-trivial ACLs from object. Returns full AFPERR code. */
 int remove_acl_vfs(const char *name)
 {
