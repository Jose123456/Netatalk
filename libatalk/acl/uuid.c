--- conflicted
+++ resolved
@@ -107,15 +107,9 @@
  * Use defined or default ascii mask for dash placement
  * Returns pointer to static buffer.
  */
-<<<<<<< HEAD
 const char *uuid_bin2string(const unsigned char *uuid) {
-    static char uuidstring[UUID_STRINGSIZE + 1];
-
-=======
-const char *uuid_bin2string(unsigned char *uuid) {
     static char uuidstring[64];
     const char *uuidmask;
->>>>>>> 25416576
     int i = 0;
     unsigned char c;
 
