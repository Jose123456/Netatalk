--- conflicted
+++ resolved
@@ -112,17 +112,6 @@
 }
 
 /*!
-<<<<<<< HEAD
- * Make argument path absoulte
- *
- * @returns pointer to path or pointer to error messages on error
- */
-const char *abspath(const char *name)
-{
-    static char buf[MAXPATHLEN + 1];
-    char *p;
-    int n;
-=======
  * @brief Request absolute path
  *
  * @returns Absolute filesystem path to object
@@ -130,22 +119,10 @@
 const char *fullpathname(const char *name)
 {
     static char wd[MAXPATHLEN + 1];
->>>>>>> 56437470
 
     if (name[0] == '/')
         return name;
 
-<<<<<<< HEAD
-    if ((p = getcwd(buf, MAXPATHLEN)) == NULL)
-        return strerror(errno);
-
-    n = strlen(buf);
-    if (buf[n-1] != '/')
-        buf[n++] = '/';
-        
-    strlcpy(buf + n, name, MAXPATHLEN - n);
-    return buf;
-=======
     if (getcwd(wd , MAXPATHLEN)) {
         strlcat(wd, "/", MAXPATHLEN);
         strlcat(wd, name, MAXPATHLEN);
@@ -154,7 +131,6 @@
     }
 
     return wd;
->>>>>>> 56437470
 }
 
 /*!
