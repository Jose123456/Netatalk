/*******************************************************************
  NOTE:
  The early netatalk 2.x was based on UCS-2.
  UCS-2 don't support chars above U+10000.
  Recent netatalk is based on UTF-16.
  UTF-16 can support chars above U+10000, using Surrogate Pair.
  However, Surrogate Pair is complex, dirty, filthy and disagreeable.
  There might still be latent bugs...
********************************************************************/

#ifdef HAVE_CONFIG_H
#include "config.h"
#endif /* HAVE_CONFIG_H */

#include <stdio.h>
#include <stdlib.h>
#include <string.h>
#include <sys/param.h>
#include <sys/stat.h>
#include <atalk/logger.h>
#include <errno.h>
#include <arpa/inet.h>

#include <atalk/unicode.h>
#include "precompose.h"
#include "byteorder.h"

/*******************************************************************
 Convert a string to lower case.
 return True if any char is converted
********************************************************************/
/* surrogate pair support */

int strlower_w(ucs2_t *s)
{
	int ret = 0;

	while (*s) {
		if ((0xD800 <= *s) && (*s < 0xDC00)) {
			if ((0xDC00 <= s[1]) && (s[1] < 0xE000)) {
				u_int32_t s_sp = (u_int32_t)*s << 16 | (u_int32_t)s[1];
				u_int32_t v_sp = tolower_sp(s_sp);
				if (v_sp != s_sp) {
					*s = v_sp >> 16;
					s++;
					*s = v_sp & 0xFFFF;
					ret = 1;
				}
			}
		} else {
			ucs2_t v = tolower_w(*s);
			if (v != *s) {
				*s = v;
				ret = 1;
			}
		}
		s++;
	}
	return ret;
}

/*******************************************************************
 Convert a string to upper case.
 return True if any char is converted
********************************************************************/
/* surrogate pair support */

int strupper_w(ucs2_t *s)
{
	int ret = 0;

	while (*s) {
		if ((0xD800 <= *s) && (*s < 0xDC00)) {
			if ((0xDC00 <= s[1]) && (s[1] < 0xE000)) {
				u_int32_t s_sp = (u_int32_t)*s << 16 | (u_int32_t)s[1];
				u_int32_t v_sp = toupper_sp(s_sp);
				if (v_sp != s_sp) {
					*s = v_sp >> 16;
					s++;
					*s = v_sp & 0xFFFF;
					ret = 1;
				}
			}
		} else {
			ucs2_t v = toupper_w(*s);
			if (v != *s) {
				*s = v;
				ret = 1;
			}
		}
		s++;
	}
	return ret;
}

/*******************************************************************
wide & sp islower()
determine if a character is lowercase
********************************************************************/
/* These functions are not used. */

int islower_w(ucs2_t c)
{
	return ( c == tolower_w(c));
}

int islower_sp(u_int32_t c_sp)
{
	return ( c_sp == tolower_sp(c_sp));
}

/*******************************************************************
wide & sp isupper()
determine if a character is uppercase
********************************************************************/
/* These functions are not used. */

int isupper_w(ucs2_t c)
{
	return ( c == toupper_w(c));
}

int isupper_sp(u_int32_t c_sp)
{
	return ( c_sp == toupper_sp(c_sp));
}

/*******************************************************************
wide strlen()
 Count the number of characters in a UTF-16 string.
********************************************************************/
/* NOTE: one surrogate pair is two characters. */

size_t strlen_w(const ucs2_t *src)
{
	size_t len;

	for(len = 0; *src++; len++) ;

	return len;
}

/*******************************************************************
wide strnlen()
 Count up to max number of characters in a UTF-16 string.
********************************************************************/
/* NOTE: one surrogate pair is two characters. */

size_t strnlen_w(const ucs2_t *src, size_t max)
{
	size_t len;

	for(len = 0; *src++ && (len < max); len++) ;

	return len;
}

/*******************************************************************
wide strchr()
********************************************************************/
/* NOTE: hi and lo of surrogate pair are separately processed. */

ucs2_t *strchr_w(const ucs2_t *s, ucs2_t c)
{
	while (*s != 0) {
		if (c == *s) return (ucs2_t *)s;
		s++;
	}
	if (c == *s) return (ucs2_t *)s;

	return NULL;
}

/*******************************************************************
wide & sp strcasechr()
********************************************************************/
/* NOTE: separately process BMP and surrogate pair */

ucs2_t *strcasechr_w(const ucs2_t *s, ucs2_t c)
{
	while (*s != 0) {
/*		LOG(log_debug, logtype_default, "Comparing %X to %X (%X - %X)", c, *s, toupper_w(c), toupper_w(*s));*/
		if (toupper_w(c) == toupper_w(*s)) return (ucs2_t *)s;
		s++;
	}
	if (c == *s) return (ucs2_t *)s;

	return NULL;
}

ucs2_t *strcasechr_sp(const ucs2_t *s, u_int32_t c_sp)
{
	if (*s == 0) return NULL;
	while (s[1] != 0) {
		if (toupper_sp(c_sp) == toupper_sp((u_int32_t)*s << 16 | (u_int32_t)s[1])) return (ucs2_t *)s;
		s++;
	}

	return NULL;
}

/*******************************************************************
wide strcmp()
********************************************************************/
/* no problem of surrogate pair */

int strcmp_w(const ucs2_t *a, const ucs2_t *b)
{
	while (*b && *a == *b) { a++; b++; }
	return (*a - *b);
	/* warning: if *a != *b and both are not 0 we retrun a random
	   greater or lesser than 0 number not realted to which
	   string is longer */
}

/*******************************************************************
wide strncmp()
********************************************************************/
/* no problem of surrogate pair */

int strncmp_w(const ucs2_t *a, const ucs2_t *b, size_t len)
{
	size_t n = 0;
	while ((n < len) && *b && *a == *b) { a++; b++; n++;}
	return (len - n)?(*a - *b):0;
}

/*******************************************************************
wide strstr()
********************************************************************/
/* no problem of surrogate pair */

ucs2_t *strstr_w(const ucs2_t *s, const ucs2_t *ins)
{
	ucs2_t *r;
	size_t slen, inslen;

	if (!s || !*s || !ins || !*ins) return NULL;
	slen = strlen_w(s);
	inslen = strlen_w(ins);
	r = (ucs2_t *)s;
	while ((r = strchr_w(r, *ins))) {
		if (strncmp_w(r, ins, inslen) == 0) return r;
		r++;
	}
	return NULL;
}

/*******************************************************************
wide strcasestr()
********************************************************************/
/* */

ucs2_t *strcasestr_w(const ucs2_t *s, const ucs2_t *ins)
{
	ucs2_t *r;
	size_t slen, inslen;

	if (!s || !*s || !ins || !*ins) return NULL;
	slen = strlen_w(s);
	inslen = strlen_w(ins);
	r = (ucs2_t *)s;
	while ((r = strcasechr_w(r, *ins))) {
		if (strncasecmp_w(r, ins, inslen) == 0) return r;
		r++;
	}
	return NULL;
}

/*******************************************************************
wide strcasecmp()
case insensitive string comparison
********************************************************************/
/* surrogate pair support */

int strcasecmp_w(const ucs2_t *a, const ucs2_t *b)
{
	int ret;

	while (*a && *b) {
		if ((0xD800 <= *a) && (*a < 0xDC00)) {
			if (ret = tolower_sp((u_int32_t)*a << 16 | (u_int32_t)a[1]) - tolower_sp((u_int32_t)*b << 16 | (u_int32_t)b[1])) return ret;
			a++;
			b++;
			if (!(*a && *b)) return (tolower_w(*a) - tolower_w(*b)); /* avoid buffer over run */
		} else {
			if (ret = tolower_w(*a) - tolower_w(*b)) return ret;
		}
		a++;
		b++;
	}
	return (tolower_w(*a) - tolower_w(*b));
}

/*******************************************************************
wide strncasecmp()
case insensitive string comparison, length limited
********************************************************************/
/* NOTE: compare up to 'len+1' if 'len' isolate surrogate pair  */

int strncasecmp_w(const ucs2_t *a, const ucs2_t *b, size_t len)
{
	size_t n = 0;
	int ret;

	while ((n < len) && *a && *b) {
		if ((0xD800 <= *a) && (*a < 0xDC00)) {
			if (ret = tolower_sp((u_int32_t)*a << 16 | (u_int32_t)a[1]) - tolower_sp((u_int32_t)*b << 16 | (u_int32_t)b[1])) return ret;
			a++;
			b++;
			n++;
			if (!((n < len) && *a && *b)) return (tolower_w(*a) - tolower_w(*b));
		} else {
			if (ret = tolower_w(*a) - tolower_w(*b)) return ret;
		}
		a++;
		b++;
		n++;
	}
	return (len - n)?(tolower_w(*a) - tolower_w(*b)):0;
}

/*******************************************************************
wide strndup()
duplicate string
********************************************************************/
/* NOTE: not check isolation of surrogate pair */
/* if len == 0 then duplicate the whole string */

ucs2_t *strndup_w(const ucs2_t *src, size_t len)
{
	ucs2_t *dest;

	if (!len) len = strlen_w(src);
	dest = (ucs2_t *)malloc((len + 1) * sizeof(ucs2_t));
	if (!dest) {
		LOG (log_error, logtype_default, "strdup_w: out of memory!");
		return NULL;
	}

	memcpy(dest, src, len * sizeof(ucs2_t));
	dest[len] = 0;

	return dest;
}

/*******************************************************************
wide strdup()
duplicate string
********************************************************************/
/* no problem of surrogate pair */

ucs2_t *strdup_w(const ucs2_t *src)
{
	return strndup_w(src, 0);
}

/*******************************************************************
copy a string with max len
********************************************************************/

ucs2_t *strncpy_w(ucs2_t *dest, const ucs2_t *src, const size_t max)
{
	size_t len;

	if (!dest || !src) return NULL;

	for (len = 0; (src[len] != 0) && (len < max); len++)
		dest[len] = src[len];
	while (len < max)
		dest[len++] = 0;

	return dest;
}


/*******************************************************************
append a string of len bytes and add a terminator
********************************************************************/

ucs2_t *strncat_w(ucs2_t *dest, const ucs2_t *src, const size_t max)
{
	size_t start;
	size_t len;

	if (!dest || !src) return NULL;

	start = strlen_w(dest);
	len = strnlen_w(src, max);

	memcpy(&dest[start], src, len*sizeof(ucs2_t));
	dest[start+len] = 0;

	return dest;
}


ucs2_t *strcat_w(ucs2_t *dest, const ucs2_t *src)
{
	size_t start;
	size_t len;

	if (!dest || !src) return NULL;

	start = strlen_w(dest);
	len = strlen_w(src);

	memcpy(&dest[start], src, len*sizeof(ucs2_t));
	dest[start+len] = 0;

	return dest;
}


/*******************************************************************
binary search for pre|decomposition
********************************************************************/

static ucs2_t do_precomposition(unsigned int base, unsigned int comb) 
{
	int min = 0;
	int max = PRECOMP_COUNT - 1;
	int mid;
	uint32_t sought = (base << 16) | comb, that;

	/* binary search */
	while (max >= min) {
		mid = (min + max) / 2;
		that = (precompositions[mid].base << 16) | (precompositions[mid].comb);
		if (that < sought) {
			min = mid + 1;
		} else if (that > sought) {
			max = mid - 1;
		} else {
			return precompositions[mid].replacement;
		}
	}
	/* no match */
	return 0;
}

/* ------------------------ */
static uint32_t do_precomposition_sp(unsigned int base_sp, unsigned int comb_sp) 
{
	int min = 0;
	int max = PRECOMP_SP_COUNT - 1;
	int mid;
	uint64_t sought_sp = ((uint64_t)base_sp << 32) | (uint64_t)comb_sp, that_sp;

	/* binary search */
	while (max >= min) {
		mid = (min + max) / 2;
		that_sp = ((uint64_t)precompositions_sp[mid].base_sp << 32) | ((uint64_t)precompositions_sp[mid].comb_sp);
		if (that_sp < sought_sp) {
			min = mid + 1;
		} else if (that_sp > sought_sp) {
			max = mid - 1;
		} else {
			return precompositions_sp[mid].replacement_sp;
		}
	}
	/* no match */
	return 0;
}

/* -------------------------- */
static uint32_t do_decomposition(ucs2_t base) 
{
	int min = 0;
	int max = DECOMP_COUNT - 1;
	int mid;
	uint32_t sought = base;
	uint32_t result, that;

	/* binary search */
	while (max >= min) {
		mid = (min + max) / 2;
		that = decompositions[mid].replacement;
		if (that < sought) {
			min = mid + 1;
		} else if (that > sought) {
			max = mid - 1;
		} else {
			result = (decompositions[mid].base << 16) | (decompositions[mid].comb);
			return result;
		}
	}
	/* no match */
	return 0;
}

/* -------------------------- */
static uint64_t do_decomposition_sp(unsigned int base_sp) 
{
	int min = 0;
	int max = DECOMP_SP_COUNT - 1;
	int mid;
	uint32_t sought_sp = base_sp;
	uint32_t that_sp;
	uint64_t result_sp;

	/* binary search */
	while (max >= min) {
		mid = (min + max) / 2;
		that_sp = decompositions_sp[mid].replacement_sp;
		if (that_sp < sought_sp) {
			min = mid + 1;
		} else if (that_sp > sought_sp) {
			max = mid - 1;
		} else {
			result_sp = ((uint64_t)decompositions_sp[mid].base_sp << 32) | ((uint64_t)decompositions_sp[mid].comb_sp);
			return result_sp;
		}
	}
	/* no match */
	return 0;
}

/*******************************************************************
pre|decomposition

   we can't use static, this stuff needs to be reentrant
   static char comp[MAXPATHLEN +1];

   We don't implement Singleton and Canonical Ordering.
   We ignore CompositionExclusions.txt.
   because they cause the problem of the roundtrip
   such as Dancing Icon.

   exclude U2000-U2FFF, UFE30-UFE4F and U2F800-U2FA1F ranges
   in precompose.h from composition according to AFP 3.x spec
********************************************************************/

size_t precompose_w (ucs2_t *name, size_t inplen, ucs2_t *comp, size_t *outlen)
{
	size_t i;
	ucs2_t base, comb;
	uint32_t base_sp, comb_sp;
	ucs2_t *in, *out;
	ucs2_t lindex, vindex;
	ucs2_t result;
	uint32_t result_sp;
	size_t o_len = *outlen;
	
	if (!inplen || (inplen & 1) || inplen > o_len)
		return (size_t)-1;
	
	i = 0;
	in  = name;
	out = comp;
	
	base = *in;
	while (*outlen > 2) {
		i += 2;
		if (i == inplen) {
			*out = base;
			out++;
			*out = 0;
			*outlen -= 2;
			return o_len - *outlen;
		}
		in++;
		comb = *in;
		result = 0;

		/* Non-Combination Character */
		if (comb < 0x300) ;
		
		/* Unicode Standard Annex #15 A10.3 Hangul Composition */
		/* Step 1 <L,V> */
		else if ((VBASE <= comb) && (comb <= VBASE + VCOUNT)) {
			if ((LBASE <= base) && (base < LBASE + LCOUNT)) {
				result = 1;
				lindex = base - LBASE;
				vindex = comb - VBASE;
				base = SBASE + (lindex * VCOUNT + vindex) * TCOUNT;
			}
		}
		
		/* Step 2 <LV,T> */
		else if ((TBASE < comb) && (comb < TBASE + TCOUNT)) {
			if ((SBASE <= base) && (base < SBASE + SCOUNT) && (((base - SBASE) % TCOUNT) == 0)) {
				result = 1;
				base += comb - TBASE;
			}
		}
		
		/* Binary Search for Surrogate Pair */
		else if ((0xD800 <= base) && (base < 0xDC00)) {
<<<<<<< HEAD
			if ((0xDC00 <= comb) && (comb < 0xE000) && (i + 4 <= inplen)) {
				base_sp = ((uint32_t)base << 16) | (uint32_t)comb;
=======
			if ((0xDC00 <= comb) && (comb < 0xE000) && (i + 6 <= inplen)) {
				base_sp = ((u_int32_t)base << 16) | (u_int32_t)comb;
>>>>>>> 3e5cb6c7
				do {
					comb_sp = ((uint32_t)in[1] << 16) | (uint32_t)in[2];
					if (result_sp = do_precomposition_sp(base_sp, comb_sp)) {
						base_sp = result_sp;
						i += 4;
						in +=2;
					}
				} while ((i + 6 <= inplen) && result_sp) ;

				*out = base_sp >> 16;
				out++;
				*outlen -= 2;

				if (*outlen <= 2) {
					errno = E2BIG;
					return (size_t)-1;
				}

				*out = base_sp & 0xFFFF;
				out++;
				*outlen -= 2;

				i += 2;
				if (i == inplen) {
					out++;
					*out = 0;
					return o_len - *outlen;
				}
				in++;
				base = *in;

				result = 1;
			}
		}

		/* Binary Search for BMP */
		else if (result = do_precomposition(base, comb)) {
			base = result;
		}
		
		if (!result) {
			*out = base;
			out++;
			*outlen -= 2;
			base = comb;
		}
	}

	errno = E2BIG;
	return (size_t)-1;
}

/* --------------- */
size_t decompose_w (ucs2_t *name, size_t inplen, ucs2_t *comp, size_t *outlen)
{
	size_t i;
	size_t comblen;
	ucs2_t base, comb[COMBBUFLEN];
	uint32_t base_sp;
	ucs2_t sindex, tjamo;
	ucs2_t *in, *out;
	unsigned int result;
	uint64_t result_sp;
	size_t o_len = *outlen;

	if (!inplen || (inplen & 1))
		return (size_t)-1;
	i = 0;
	in  = name;
	out = comp;

	while (i < inplen) {
		base = *in;
		comblen = 0;
		
		/* check ASCII first. this is frequent. */
		if (base <= 0x007f) ;
		
		/* Unicode Standard Annex #15 A10.2 Hangul Decomposition */
		else if ((SBASE <= base) && (base < SBASE + SCOUNT)) {
			sindex = base - SBASE;
			base = LBASE + sindex / NCOUNT;
			comb[COMBBUFLEN-2] = VBASE + (sindex % NCOUNT) / TCOUNT;
			
			/* <L,V> */
			if ((tjamo = TBASE + sindex % TCOUNT) == TBASE) {
				comb[COMBBUFLEN-1] = comb[COMBBUFLEN-2];
				comblen = 1;
			}
			
			/* <L,V,T> */
			else {
				comb[COMBBUFLEN-1] = tjamo;
				comblen = 2;
			}
		}
		
		/* Binary Search for Surrogate Pair */
		else if ((0xD800 <= base) && (base < 0xDC00)) {
			if (i + 2 < inplen) {
				base_sp =  ((uint32_t)base << 16) | (uint32_t)in[1];
				do {
					if ( !(result_sp = do_decomposition_sp(base_sp))) break;
					comblen += 2;
					base_sp = result_sp >> 32;
					comb[COMBBUFLEN-comblen] = (result_sp >> 16) & 0xFFFF;  /* hi */
					comb[COMBBUFLEN-comblen+1] = result_sp & 0xFFFF;        /* lo */
				} while (comblen < MAXCOMBSPLEN);

				if (*outlen < (comblen + 1) << 1) {
					errno = E2BIG;
					return (size_t)-1;
				}

				*out = base_sp >> 16;   /* hi */
				out++;
				*outlen -= 2;
				
				base = base_sp & 0xFFFF; /* lo */
				
				i += 2;
				in++;
			}
		}
			
		/* Binary Search for BMP */
		else {
			do {
				if ( !(result = do_decomposition(base))) break;
				comblen++;
				base = result  >> 16;
				comb[COMBBUFLEN-comblen] = result & 0xFFFF;
			} while ((0x007f < base) && (comblen < MAXCOMBLEN));
		}
		
		if (*outlen < (comblen + 1) << 1) {
			errno = E2BIG;
			return (size_t)-1;
		}
		
		*out = base;
		out++;
		*outlen -= 2;
		
		while ( comblen > 0 ) {
			*out = comb[COMBBUFLEN-comblen];
			out++;
			*outlen -= 2;
			comblen--;
		}
		
		i += 2;
		in++;
	}
	
	*out = 0;
	return o_len-*outlen;
}

/*******************************************************************
length of UTF-8 character and string
********************************************************************/

size_t utf8_charlen ( char* utf8 )
{
	unsigned char *p;

	p = (unsigned char*) utf8;
	
	if ( *p < 0x80 )
		return (1);
	else if ( *p > 0xC1 && *p < 0xe0 && *(p+1) > 0x7f && *(p+1) < 0xC0)
		return (2);
	else if ( *p == 0xe0 && *(p+1) > 0x9f && *(p+1) < 0xc0 && *(p+2) > 0x7f && *(p+2) < 0xc0)
		return (3);
	else if ( *p > 0xe0  && *p < 0xf0 && *(p+1) > 0x7f && *(p+1) < 0xc0 && *(p+2) > 0x7f && *(p+2) < 0xc0)
		return (3);
	else if ( *p == 0xf0 && *(p+1) > 0x8f && *(p+1) < 0xc0 && *(p+2) > 0x7f && *(p+2) < 0xc0 && *(p+3) > 0x7f && *(p+3) < 0xc0 )
		return (4);
	else if ( *p > 0xf0 && *p < 0xf4 && *(p+1) > 0x7f && *(p+1) < 0xc0 && *(p+2) > 0x7f && *(p+2) < 0xc0 && *(p+3) > 0x7f && *(p+3) < 0xc0 )
		return (4);
	else if ( *p == 0xf4 && *(p+1) > 0x7f && *(p+1) < 0x90 && *(p+2) > 0x7f && *(p+2) < 0xc0 && *(p+3) > 0x7f && *(p+3) < 0xc0 )
		return (4);
	else
		return ((size_t) -1);
}


size_t utf8_strlen_validate ( char * utf8 )
{
	size_t len;
	unsigned char *p;

	p = (unsigned char*) utf8;
	len = 0;

	/* see http://www.unicode.org/unicode/reports/tr27/ for an explanation */

	while ( *p != '\0')
	{
		if ( *p < 0x80 )
			p++;

		else if ( *p > 0xC1 && *p < 0xe0 && *(p+1) > 0x7f && *(p+1) < 0xC0)
			p += 2;

		else if ( *p == 0xe0 && *(p+1) > 0x9f && *(p+1) < 0xc0 && *(p+2) > 0x7f && *(p+2) < 0xc0)
			p += 3;

		else if ( *p > 0xe0  && *p < 0xf0 && *(p+1) > 0x7f && *(p+1) < 0xc0 && *(p+2) > 0x7f && *(p+2) < 0xc0)
			p += 3;

		else if ( *p == 0xf0 && *(p+1) > 0x8f && *(p+1) < 0xc0 && *(p+2) > 0x7f && *(p+2) < 0xc0 && *(p+3) > 0x7f && *(p+3) < 0xc0 )
			p += 4;

		else if ( *p > 0xf0 && *p < 0xf4 && *(p+1) > 0x7f && *(p+1) < 0xc0 && *(p+2) > 0x7f && *(p+2) < 0xc0 && *(p+3) > 0x7f && *(p+3) < 0xc0 )
			p += 4;

		else if ( *p == 0xf4 && *(p+1) > 0x7f && *(p+1) < 0x90 && *(p+2) > 0x7f && *(p+2) < 0xc0 && *(p+3) > 0x7f && *(p+3) < 0xc0 )
			p += 4;

		else
			return ((size_t) -1);

		len++;
	}

	return (len);
}<|MERGE_RESOLUTION|>--- conflicted
+++ resolved
@@ -587,13 +587,8 @@
 		
 		/* Binary Search for Surrogate Pair */
 		else if ((0xD800 <= base) && (base < 0xDC00)) {
-<<<<<<< HEAD
-			if ((0xDC00 <= comb) && (comb < 0xE000) && (i + 4 <= inplen)) {
+			if ((0xDC00 <= comb) && (comb < 0xE000) && (i + 6 <= inplen)) {
 				base_sp = ((uint32_t)base << 16) | (uint32_t)comb;
-=======
-			if ((0xDC00 <= comb) && (comb < 0xE000) && (i + 6 <= inplen)) {
-				base_sp = ((u_int32_t)base << 16) | (u_int32_t)comb;
->>>>>>> 3e5cb6c7
 				do {
 					comb_sp = ((uint32_t)in[1] << 16) | (uint32_t)in[2];
 					if (result_sp = do_precomposition_sp(base_sp, comb_sp)) {
