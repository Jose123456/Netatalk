/*
 * Copyright (C) Joerg Lenneis 2003
 * All Rights Reserved.  See COPYING.
 */

#ifdef HAVE_CONFIG_H
#include "config.h"
#endif /* HAVE_CONFIG_H */

#ifdef CNID_BACKEND_DBD

#include <stdlib.h>
#ifdef HAVE_SYS_STAT_H
#include <sys/stat.h>
#endif /* HAVE_SYS_STAT_H */
#ifdef HAVE_SYS_UIO_H
#include <sys/uio.h>
#endif /* HAVE_SYS_UIO_H */
#ifdef HAVE_STRINGS_H
#include <strings.h>
#endif
#include <sys/time.h>
#include <sys/un.h>
#include <sys/socket.h>
#include <sys/param.h>
#include <errno.h>
#include <netinet/in.h>
#include <net/if.h>
#include <netinet/tcp.h>
#include <netinet/in.h>
#include <arpa/inet.h>
#include <errno.h>
#include <netdb.h>
#include <time.h>

#include <netatalk/endian.h>
#include <atalk/logger.h>
#include <atalk/adouble.h>
#include <atalk/cnid.h>
#include <atalk/cnid_dbd_private.h>
#include <atalk/util.h>

#include "cnid_dbd.h"

#ifndef SOL_TCP
#define SOL_TCP IPPROTO_TCP
#endif /* ! SOL_TCP */

/* Wait MAX_DELAY seconds before a request to the CNID server times out */
#define MAX_DELAY 10

static void RQST_RESET(struct cnid_dbd_rqst  *r)
{
    memset(r, 0, sizeof(struct cnid_dbd_rqst ));
}

static void delay(int sec)
{
    struct timeval tv;

    tv.tv_usec = 0;
    tv.tv_sec  = sec;
    select(0, NULL, NULL, NULL, &tv);
}

static int tsock_getfd(const char *host, const char *port)
{
    int sock = -1;
    int attr;
    int err;
    struct addrinfo hints, *servinfo, *p;
    int optval;
    socklen_t optlen = sizeof(optval);

    /* Prepare hint for getaddrinfo */
    memset(&hints, 0, sizeof hints);
    hints.ai_family = AF_UNSPEC;
    hints.ai_socktype = SOCK_STREAM;
    hints.ai_flags = AI_NUMERICSERV;

    if ((err = getaddrinfo(host, port, &hints, &servinfo)) != 0) {
        LOG(log_error, logtype_default, "tsock_getfd: getaddrinfo: CNID server %s:%s : %s\n",
            host, port, gai_strerror(err));
        return -1;
    }

    /* loop through all the results and bind to the first we can */
    for (p = servinfo; p != NULL; p = p->ai_next) {
        if ((sock = socket(p->ai_family, p->ai_socktype, p->ai_protocol)) == -1) {
            LOG(log_info, logtype_default, "tsock_getfd: socket CNID server %s:: %s",
                host, strerror(errno));
<<<<<<< HEAD
                continue;
=======
            continue;
>>>>>>> e15fadbc
        }

        attr = 1;
        if (setsockopt(sock, SOL_TCP, TCP_NODELAY, &attr, sizeof(attr)) == -1) {
            LOG(log_error, logtype_cnid, "getfd: set TCP_NODELAY CNID server %s: %s",
                host, strerror(errno));
            close(sock);
            sock = -1;
            return -1;
        }

        if (setnonblock(sock, 1) != 0) {
            LOG(log_error, logtype_cnid, "getfd: setnonblock: %s", strerror(err));
            close(sock);
            sock = -1;
            return -1;
        }

        if (connect(sock, p->ai_addr, p->ai_addrlen) == -1) {
            if (errno == EINPROGRESS) {
                struct timeval tv;
                tv.tv_usec = 0;
                tv.tv_sec  = 5; /* give it five seconds ... */
                fd_set wfds;
                FD_ZERO(&wfds);
                FD_SET(sock, &wfds);

                if ((err = select(sock + 1, NULL, &wfds, NULL, &tv)) == 0) {
                    /* timeout */
                    LOG(log_error, logtype_cnid, "getfd: select timed out for CNID server %s",
                        host);
                    close(sock);
                    sock = -1;
                    continue;
                }
                if (err == -1) {
                    /* select failed */
                    LOG(log_error, logtype_cnid, "getfd: select failed for CNID server %s",
                        host);
                    close(sock);
                    sock = -1;
                    continue;
                }

                if ( ! FD_ISSET(sock, &wfds)) {
                    /* give up */
                    LOG(log_error, logtype_cnid, "getfd: socket not ready connecting to %s",
                        host);
                    close(sock);
                    sock = -1;
                    continue;
                }

                if ((err = getsockopt(sock, SOL_SOCKET, SO_ERROR, &optval, &optlen)) != 0 || optval != 0) {
                    if (err != 0) {
                        /* somethings very wrong */
                        LOG(log_error, logtype_cnid, "getfd: getsockopt error with CNID server %s: %s",
                            host, strerror(errno));
                    } else {
                        errno = optval;
                        LOG(log_error, logtype_cnid, "getfd: getsockopt says: %s",
                            strerror(errno));
                    }
                    close(sock);
<<<<<<< HEAD
                    sock = -1;
=======
                    sock=-1;
>>>>>>> e15fadbc
                    continue;
                }
            } else {
                LOG(log_error, logtype_cnid, "getfd: connect CNID server %s: %s",
                    host, strerror(errno));
                close(sock);
                sock = -1;
                continue;
            }
        }

        /* We've got a socket */
        break;
    }

    freeaddrinfo(servinfo);

    if (p == NULL) {
        errno = optval;
        LOG(log_error, logtype_cnid, "tsock_getfd: no suitable network config from CNID server (%s:%s): %s",
            host, port, strerror(errno));
        return -1;
    }

    return(sock);
}

/*!
 * Write "towrite" bytes using writev on non-blocking fd
 *
 * Every short write is considered an error, transmit can handle that.
 *
 * @param fd      (r) socket fd which must be non-blocking
 * @param iov     (r) iovec for writev
 * @param towrite (r) number of bytes in all iovec elements
 * @param vecs    (r) number of iovecs in array
 *
 * @returns "towrite" bytes written or -1 on error
 */
static int write_vec(int fd, struct iovec *iov, ssize_t towrite, int vecs)
{
    ssize_t len;
<<<<<<< HEAD

    while (1) {
        if (((len = writev(fd, iov, vecs)) == -1 && errno == EINTR))
=======
    int slept = 0;
    int sleepsecs;

    while (1) {
        if (((len = writev(fd, iov, vecs)) == -1 && errno == EINTR))
            continue;

        if ((! slept) && len == -1 && errno == EAGAIN) {
            sleepsecs = 5;
            while ((sleepsecs = sleep(sleepsecs)));
            slept = 1;
>>>>>>> e15fadbc
            continue;
        }

        if (len == towrite) /* wrote everything out */
            break;

        if (len == -1)
            LOG(log_error, logtype_cnid, "write_vec: short write: %s", strerror(errno));
        else
            LOG(log_error, logtype_cnid, "write_vec: short write: %d", len);
        return len;
    }

    LOG(log_maxdebug, logtype_cnid, "write_vec: wrote %d bytes", len);

    return len;
}

/* --------------------- */
static int init_tsock(CNID_private *db)
{
    int fd;
    int len;
    struct iovec iov[2];

    LOG(log_debug, logtype_cnid, "init_tsock: BEGIN. Opening volume '%s', CNID Server: %s/%s",
        db->db_dir, db->cnidserver, db->cnidport);

    if ((fd = tsock_getfd(db->cnidserver, db->cnidport)) < 0)
        return -1;

    len = strlen(db->db_dir);

    iov[0].iov_base = &len;
    iov[0].iov_len  = sizeof(int);

    iov[1].iov_base = db->db_dir;
    iov[1].iov_len  = len;

    if (write_vec(fd, iov, len + sizeof(int), 2) != len + sizeof(int)) {
        LOG(log_error, logtype_cnid, "init_tsock: Error/short write: %s", strerror(errno));
        close(fd);
        return -1;
    }

    LOG(log_debug, logtype_cnid, "init_tsock: ok");

    return fd;
}

/* --------------------- */
static int send_packet(CNID_private *db, struct cnid_dbd_rqst *rqst)
{
    struct iovec iov[2];
    size_t towrite;
    int vecs;

    iov[0].iov_base = rqst;
    iov[0].iov_len  = sizeof(struct cnid_dbd_rqst);
    towrite = sizeof(struct cnid_dbd_rqst);
    vecs = 1;

    if (rqst->namelen) {
        iov[1].iov_base = rqst->name;
        iov[1].iov_len  = rqst->namelen;
        towrite += rqst->namelen;
        vecs++;
    }

    if (write_vec(db->fd, iov, towrite, vecs) != towrite) {
        LOG(log_warning, logtype_cnid, "send_packet: Error writev rqst (db_dir %s): %s",
            db->db_dir, strerror(errno));
        return -1;
    }
<<<<<<< HEAD
    
=======

>>>>>>> e15fadbc
    LOG(log_maxdebug, logtype_cnid, "send_packet: {done}");
    return 0;
}

/* ------------------- */
static void dbd_initstamp(struct cnid_dbd_rqst *rqst)
{
    RQST_RESET(rqst);
    rqst->op = CNID_DBD_OP_GETSTAMP;
}

/* ------------------- */
static int dbd_reply_stamp(struct cnid_dbd_rply *rply)
{
    switch (rply->result) {
    case CNID_DBD_RES_OK:
        break;
    case CNID_DBD_RES_NOTFOUND:
        return -1;
    case CNID_DBD_RES_ERR_DB:
    default:
        errno = CNID_ERR_DB;
        return -1;
    }
    return 0;
}

/*!
 * Non-blocking read "length" bytes within 1 second using select
 *
 * @param socket   (r)  must be nonblocking !
 * @param data     (rw) buffer for the read data
 * @param lenght   (r)  how many bytes to read
 *
 * @returns number of bytes actually read or -1 on fatal error
 */
static ssize_t read_packet(int socket, void *data, const size_t length)
{
    size_t stored;
    ssize_t len;
    struct timeval tv;
    fd_set rfds;
    int ret;

    stored = 0;

    while (stored < length) {
        len = readt(socket, (u_int8_t *) data + stored, length - stored, 0, 5);
        if (len == -1) {
            switch (errno) {
            case EINTR:
<<<<<<< HEAD
                continue;
            case EAGAIN:
                tv.tv_usec = 0;
                tv.tv_sec  = 1;

                FD_ZERO(&rfds);
                FD_SET(socket, &rfds);
                while ((ret = select(socket + 1, &rfds, NULL, NULL, &tv)) < 1) {
                    switch (ret) {
                    case 0:
                        LOG(log_warning, logtype_cnid, "select timeout 1s");
                        return stored;
                    default: /* -1 */
                        LOG(log_error, logtype_cnid, "select: %s", strerror(errno));
                        return -1;
                    }
                }
                continue;
=======
                continue;
            case EAGAIN:
                tv.tv_usec = 0;
                tv.tv_sec  = 1;

                FD_ZERO(&rfds);
                FD_SET(socket, &rfds);
                while ((ret = select(socket + 1, &rfds, NULL, NULL, &tv)) < 1) {
                    switch (ret) {
                    case 0:
                        LOG(log_warning, logtype_cnid, "select timeout 1s");
                        return stored;
                    default: /* -1 */
                        LOG(log_error, logtype_cnid, "select: %s", strerror(errno));
                        return -1;
                    }
                }
                continue;
>>>>>>> e15fadbc
            }
            LOG(log_error, logtype_cnid, "read: %s", strerror(errno));
            return -1;
        }
        else if (len > 0)
            stored += len;
        else
            break;
    }
    return stored;
}

/* ---------------------
 * send a request and get reply
 * assume send is non blocking
 * if no answer after sometime (at least MAX_DELAY secondes) return an error
 */
static int dbd_rpc(CNID_private *db, struct cnid_dbd_rqst *rqst, struct cnid_dbd_rply *rply)
{
    ssize_t ret;
    char *nametmp;
    size_t len;

    if (send_packet(db, rqst) < 0) {
        return -1;
    }
    len = rply->namelen;
    nametmp = rply->name;

    ret = read_packet(db->fd, rply, sizeof(struct cnid_dbd_rply));

    if (ret != sizeof(struct cnid_dbd_rply)) {
        LOG(log_error, logtype_cnid, "dbd_rpc: Error reading header from fd (db_dir %s): %s",
            db->db_dir, ret == -1?strerror(errno):"closed");
        rply->name = nametmp;
        return -1;
    }
    rply->name = nametmp;
    if (rply->namelen && rply->namelen > len) {
        LOG(log_error, logtype_cnid,
            "dbd_rpc: Error reading name (db_dir %s): %s name too long: %d. only wanted %d, garbage?",
            db->db_dir, rply->name, rply->namelen, len);
        return -1;
    }
    if (rply->namelen && (ret = read_packet(db->fd, rply->name, rply->namelen)) != (ssize_t)rply->namelen) {
        LOG(log_error, logtype_cnid, "dbd_rpc: Error reading name from fd (db_dir %s): %s",
            db->db_dir, ret == -1?strerror(errno):"closed");
        return -1;
    }

    LOG(log_maxdebug, logtype_cnid, "dbd_rpc: {done}");

    return 0;
}

/* -------------------- */
static int transmit(CNID_private *db, struct cnid_dbd_rqst *rqst, struct cnid_dbd_rply *rply)
{
    time_t orig, t;
    int clean = 1; /* no errors so far - to prevent sleep on first try */

    if (db->changed) {
        /* volume and db don't have the same timestamp
         */
        return -1;
    }
    while (1) {
        if (db->fd == -1) {
            struct cnid_dbd_rqst rqst_stamp;
            struct cnid_dbd_rply rply_stamp;
            char  stamp[ADEDLEN_PRIVSYN];

            LOG(log_maxdebug, logtype_cnid, "transmit: connecting to cnid_dbd ...");
            if ((db->fd = init_tsock(db)) < 0) {
                goto transmit_fail;
            }
            dbd_initstamp(&rqst_stamp);
            memset(stamp, 0, ADEDLEN_PRIVSYN);
            rply_stamp.name = stamp;
            rply_stamp.namelen = ADEDLEN_PRIVSYN;

            if (dbd_rpc(db, &rqst_stamp, &rply_stamp) < 0)
                goto transmit_fail;
            if (dbd_reply_stamp(&rply_stamp ) < 0)
                goto transmit_fail;

            if (db->notfirst) {
                LOG(log_debug7, logtype_cnid, "transmit: reconnected to cnid_dbd, comparing database stamps...");
                if (memcmp(stamp, db->stamp, ADEDLEN_PRIVSYN)) {
                    LOG(log_error, logtype_cnid, "transmit: ... not the same db!");
                    db->changed = 1;
                    return -1;
                }
                LOG(log_debug7, logtype_cnid, "transmit: ... OK.");
            } else { /* db->notfirst == 0 */
                db->notfirst = 1;
                if (db->client_stamp)
                    memcpy(db->client_stamp, stamp, ADEDLEN_PRIVSYN);
                memcpy(db->stamp, stamp, ADEDLEN_PRIVSYN);
            }
<<<<<<< HEAD
            LOG(log_debug, logtype_cnid, "transmit: attached to '%s', stamp: '%08lx'.", 
=======
            LOG(log_debug, logtype_cnid, "transmit: attached to '%s', stamp: '%08lx'.",
>>>>>>> e15fadbc
                db->db_dir, *(uint64_t *)stamp);
        }
        if (!dbd_rpc(db, rqst, rply)) {
            LOG(log_maxdebug, logtype_cnid, "transmit: {done}");
            return 0;
        }
    transmit_fail:
        if (db->fd != -1) {
            close(db->fd);
            db->fd = -1; /* FD not valid... will need to reconnect */
        }

        if (errno == ECONNREFUSED) { /* errno carefully injected in tsock_getfd */
            /* give up */
            LOG(log_error, logtype_cnid, "transmit: connection refused (db_dir %s)", db->db_dir);
            return -1;
        }

        if (!clean) { /* don't sleep if just got disconnected by cnid server */
            time(&t);
            if (t - orig > MAX_DELAY) {
                LOG(log_error, logtype_cnid, "transmit: Request to dbd daemon (db_dir %s) timed out.", db->db_dir);
                return -1;
            }
            /* sleep a little before retry */
            delay(1);
        } else {
            clean = 0; /* false... next time sleep */
            time(&orig);
        }
    }
    return -1;
}

/* ---------------------- */
static struct _cnid_db *cnid_dbd_new(const char *volpath)
{
    struct _cnid_db *cdb;

    if ((cdb = (struct _cnid_db *)calloc(1, sizeof(struct _cnid_db))) == NULL)
        return NULL;

    if ((cdb->volpath = strdup(volpath)) == NULL) {
        free(cdb);
        return NULL;
    }

    cdb->flags = CNID_FLAG_PERSISTENT | CNID_FLAG_LAZY_INIT;

    cdb->cnid_add = cnid_dbd_add;
    cdb->cnid_delete = cnid_dbd_delete;
    cdb->cnid_get = cnid_dbd_get;
    cdb->cnid_lookup = cnid_dbd_lookup;
    cdb->cnid_nextid = NULL;
    cdb->cnid_resolve = cnid_dbd_resolve;
    cdb->cnid_getstamp = cnid_dbd_getstamp;
    cdb->cnid_update = cnid_dbd_update;
    cdb->cnid_rebuild_add = cnid_dbd_rebuild_add;
    cdb->cnid_close = cnid_dbd_close;

    return cdb;
}

/* ---------------------- */
struct _cnid_db *cnid_dbd_open(struct cnid_open_args *args)
{
    CNID_private *db = NULL;
    struct _cnid_db *cdb = NULL;

    if (!args->dir) {
        return NULL;
    }

    if ((cdb = cnid_dbd_new(args->dir)) == NULL) {
        LOG(log_error, logtype_cnid, "cnid_open: Unable to allocate memory for database");
        return NULL;
    }

    if ((db = (CNID_private *)calloc(1, sizeof(CNID_private))) == NULL) {
        LOG(log_error, logtype_cnid, "cnid_open: Unable to allocate memory for database");
        goto cnid_dbd_open_fail;
    }

    cdb->_private = db;

    /* We keep a copy of the directory in the db structure so that we can
       transparently reconnect later. */
    strcpy(db->db_dir, args->dir);
    db->magic = CNID_DB_MAGIC;
    db->fd = -1;
    db->cnidserver = strdup(args->cnidserver);
    db->cnidport = strdup(args->cnidport);

    LOG(log_debug, logtype_cnid, "cnid_dbd_open: Finished initializing cnid dbd module for volume '%s'", db->db_dir);

    return cdb;

cnid_dbd_open_fail:
    if (cdb != NULL) {
        if (cdb->volpath != NULL) {
            free(cdb->volpath);
        }
        free(cdb);
    }
    if (db != NULL)
        free(db);

    return NULL;
}

/* ---------------------- */
void cnid_dbd_close(struct _cnid_db *cdb)
{
    CNID_private *db;

    if (!cdb) {
        LOG(log_error, logtype_cnid, "cnid_close called with NULL argument !");
        return;
    }

    if ((db = cdb->_private) != NULL) {
        LOG(log_debug, logtype_cnid, "closing database connection for volume '%s'", db->db_dir);

        if (db->fd >= 0)
            close(db->fd);
        free(db);
    }

    free(cdb->volpath);
    free(cdb);

    return;
}

/* ---------------------- */
cnid_t cnid_dbd_add(struct _cnid_db *cdb, const struct stat *st,
                    const cnid_t did, char *name, const size_t len,
                    cnid_t hint)
{
    CNID_private *db;
    struct cnid_dbd_rqst rqst;
    struct cnid_dbd_rply rply;
    cnid_t id;

    if (!cdb || !(db = cdb->_private) || !st || !name) {
        LOG(log_error, logtype_cnid, "cnid_add: Parameter error");
        errno = CNID_ERR_PARAM;
        return CNID_INVALID;
    }

    if (len > MAXPATHLEN) {
        LOG(log_error, logtype_cnid, "cnid_add: Path name is too long");
        errno = CNID_ERR_PATH;
        return CNID_INVALID;
    }

    RQST_RESET(&rqst);
    rqst.op = CNID_DBD_OP_ADD;

    if (!(cdb->flags & CNID_FLAG_NODEV)) {
        rqst.dev = st->st_dev;
    }

    rqst.ino = st->st_ino;
    rqst.type = S_ISDIR(st->st_mode)?1:0;
    rqst.cnid = hint;
    rqst.did = did;
    rqst.name = name;
    rqst.namelen = len;

    LOG(log_debug, logtype_cnid, "cnid_dbd_add: CNID: %u, name: '%s', inode: 0x%llx, type: %d (0=file, 1=dir)",
        ntohl(did), name, (long long)st->st_ino, rqst.type);

    rply.namelen = 0;
    if (transmit(db, &rqst, &rply) < 0) {
        errno = CNID_ERR_DB;
        return CNID_INVALID;
    }

    switch(rply.result) {
    case CNID_DBD_RES_OK:
        id = rply.cnid;
        LOG(log_debug, logtype_cnid, "cnid_dbd_add: got CNID: %u", ntohl(id));
        break;
    case CNID_DBD_RES_ERR_MAX:
        errno = CNID_ERR_MAX;
        id = CNID_INVALID;
        break;
    case CNID_DBD_RES_ERR_DB:
    case CNID_DBD_RES_ERR_DUPLCNID:
        errno = CNID_ERR_DB;
        id = CNID_INVALID;
        break;
    default:
        abort();
    }

    return id;
}

/* ---------------------- */
cnid_t cnid_dbd_get(struct _cnid_db *cdb, const cnid_t did, char *name, const size_t len)
{
    CNID_private *db;
    struct cnid_dbd_rqst rqst;
    struct cnid_dbd_rply rply;
    cnid_t id;

    if (!cdb || !(db = cdb->_private) || !name) {
        LOG(log_error, logtype_cnid, "cnid_dbd_get: Parameter error");
        errno = CNID_ERR_PARAM;
        return CNID_INVALID;
    }

    if (len > MAXPATHLEN) {
        LOG(log_error, logtype_cnid, "cnid_dbd_get: Path name is too long");
        errno = CNID_ERR_PATH;
        return CNID_INVALID;
    }

    LOG(log_debug, logtype_cnid, "cnid_dbd_get: DID: %u, name: '%s'", ntohl(did), name);

    RQST_RESET(&rqst);
    rqst.op = CNID_DBD_OP_GET;
    rqst.did = did;
    rqst.name = name;
    rqst.namelen = len;

    rply.namelen = 0;
    if (transmit(db, &rqst, &rply) < 0) {
        errno = CNID_ERR_DB;
        return CNID_INVALID;
    }

    switch(rply.result) {
    case CNID_DBD_RES_OK:
        id = rply.cnid;
        LOG(log_debug, logtype_cnid, "cnid_dbd_get: got CNID: %u", ntohl(id));
        break;
    case CNID_DBD_RES_NOTFOUND:
        id = CNID_INVALID;
        break;
    case CNID_DBD_RES_ERR_DB:
        id = CNID_INVALID;
        errno = CNID_ERR_DB;
        break;
    default:
        abort();
    }

    return id;
}

/* ---------------------- */
char *cnid_dbd_resolve(struct _cnid_db *cdb, cnid_t *id, void *buffer, size_t len)
{
    CNID_private *db;
    struct cnid_dbd_rqst rqst;
    struct cnid_dbd_rply rply;
    char *name;

    if (!cdb || !(db = cdb->_private) || !id || !(*id)) {
        LOG(log_error, logtype_cnid, "cnid_resolve: Parameter error");
        errno = CNID_ERR_PARAM;
        return NULL;
    }

    LOG(log_debug, logtype_cnid, "cnid_dbd_resolve: resolving CNID: %u", ntohl(*id));

    /* TODO: We should maybe also check len. At the moment we rely on the caller
       to provide a buffer that is large enough for MAXPATHLEN plus
       CNID_HEADER_LEN plus 1 byte, which is large enough for the maximum that
       can come from the database. */

    RQST_RESET(&rqst);
    rqst.op = CNID_DBD_OP_RESOLVE;
    rqst.cnid = *id;

    /* This mimicks the behaviour of the "regular" cnid_resolve. So far,
       nobody uses the content of buffer. It only provides space for the
       name in the caller. */
    rply.name = (char *)buffer + CNID_HEADER_LEN;
    rply.namelen = len - CNID_HEADER_LEN;

    if (transmit(db, &rqst, &rply) < 0) {
        errno = CNID_ERR_DB;
        *id = CNID_INVALID;
        return NULL;
    }

    switch (rply.result) {
    case CNID_DBD_RES_OK:
        *id = rply.did;
        name = rply.name;
        LOG(log_debug, logtype_cnid, "cnid_dbd_resolve: resolved did: %u, name: '%s'", ntohl(*id), name);
        break;
    case CNID_DBD_RES_NOTFOUND:
        *id = CNID_INVALID;
        name = NULL;
        break;
    case CNID_DBD_RES_ERR_DB:
        errno = CNID_ERR_DB;
        *id = CNID_INVALID;
        name = NULL;
        break;
    default:
        abort();
    }

    return name;
}

/* ---------------------- */
int cnid_dbd_getstamp(struct _cnid_db *cdb, void *buffer, const size_t len)
{
    CNID_private *db;

    if (!cdb || !(db = cdb->_private) || len != ADEDLEN_PRIVSYN) {
        LOG(log_error, logtype_cnid, "cnid_getstamp: Parameter error");
        errno = CNID_ERR_PARAM;
        return -1;
    }
    db->client_stamp = buffer;
    db->stamp_size = len;
    memset(buffer,0, len);
    return 0;
}

/* ---------------------- */
cnid_t cnid_dbd_lookup(struct _cnid_db *cdb, const struct stat *st, const cnid_t did,
                       char *name, const size_t len)
{
    CNID_private *db;
    struct cnid_dbd_rqst rqst;
    struct cnid_dbd_rply rply;
    cnid_t id;

    if (!cdb || !(db = cdb->_private) || !st || !name) {
        LOG(log_error, logtype_cnid, "cnid_lookup: Parameter error");
        errno = CNID_ERR_PARAM;
        return CNID_INVALID;
    }

    if (len > MAXPATHLEN) {
        LOG(log_error, logtype_cnid, "cnid_lookup: Path name is too long");
        errno = CNID_ERR_PATH;
        return CNID_INVALID;
    }

    RQST_RESET(&rqst);
    rqst.op = CNID_DBD_OP_LOOKUP;

    if (!(cdb->flags & CNID_FLAG_NODEV)) {
        rqst.dev = st->st_dev;
    }

    rqst.ino = st->st_ino;
    rqst.type = S_ISDIR(st->st_mode)?1:0;
    rqst.did = did;
    rqst.name = name;
    rqst.namelen = len;

    LOG(log_debug, logtype_cnid, "cnid_dbd_lookup: CNID: %u, name: '%s', inode: 0x%llx, type: %d (0=file, 1=dir)",
        ntohl(did), name, (long long)st->st_ino, rqst.type);

    rply.namelen = 0;
    if (transmit(db, &rqst, &rply) < 0) {
        errno = CNID_ERR_DB;
        return CNID_INVALID;
    }

    switch (rply.result) {
    case CNID_DBD_RES_OK:
        id = rply.cnid;
        LOG(log_debug, logtype_cnid, "cnid_dbd_lookup: got CNID: %u", ntohl(id));
        break;
    case CNID_DBD_RES_NOTFOUND:
        id = CNID_INVALID;
        break;
    case CNID_DBD_RES_ERR_DB:
        errno = CNID_ERR_DB;
        id = CNID_INVALID;
        break;
    default:
        abort();
    }

    return id;
}

/* ---------------------- */
int cnid_dbd_update(struct _cnid_db *cdb, const cnid_t id, const struct stat *st,
                    const cnid_t did, char *name, const size_t len)
{
    CNID_private *db;
    struct cnid_dbd_rqst rqst;
    struct cnid_dbd_rply rply;

    if (!cdb || !(db = cdb->_private) || !id || !st || !name) {
        LOG(log_error, logtype_cnid, "cnid_update: Parameter error");
        errno = CNID_ERR_PARAM;
        return -1;
    }

    if (len > MAXPATHLEN) {
        LOG(log_error, logtype_cnid, "cnid_update: Path name is too long");
        errno = CNID_ERR_PATH;
        return -1;
    }

    RQST_RESET(&rqst);
    rqst.op = CNID_DBD_OP_UPDATE;
    rqst.cnid = id;
    if (!(cdb->flags & CNID_FLAG_NODEV)) {
        rqst.dev = st->st_dev;
    }
    rqst.ino = st->st_ino;
    rqst.type = S_ISDIR(st->st_mode)?1:0;
    rqst.did = did;
    rqst.name = name;
    rqst.namelen = len;

    LOG(log_debug, logtype_cnid, "cnid_dbd_update: CNID: %u, name: '%s', inode: 0x%llx, type: %d (0=file, 1=dir)",
        ntohl(id), name, (long long)st->st_ino, rqst.type);

    rply.namelen = 0;
    if (transmit(db, &rqst, &rply) < 0) {
        errno = CNID_ERR_DB;
        return -1;
    }

    switch (rply.result) {
    case CNID_DBD_RES_OK:
        LOG(log_debug, logtype_cnid, "cnid_dbd_update: updated");
    case CNID_DBD_RES_NOTFOUND:
        return 0;
    case CNID_DBD_RES_ERR_DB:
        errno = CNID_ERR_DB;
        return -1;
    default:
        abort();
    }
}

/* ---------------------- */
cnid_t cnid_dbd_rebuild_add(struct _cnid_db *cdb, const struct stat *st,
                            const cnid_t did, char *name, const size_t len,
                            cnid_t hint)
{
    CNID_private *db;
    struct cnid_dbd_rqst rqst;
    struct cnid_dbd_rply rply;
    cnid_t id;

    if (!cdb || !(db = cdb->_private) || !st || !name || hint == CNID_INVALID) {
        LOG(log_error, logtype_cnid, "cnid_rebuild_add: Parameter error");
        errno = CNID_ERR_PARAM;
        return CNID_INVALID;
    }

    if (len > MAXPATHLEN) {
        LOG(log_error, logtype_cnid, "cnid_rebuild_add: Path name is too long");
        errno = CNID_ERR_PATH;
        return CNID_INVALID;
    }

    RQST_RESET(&rqst);
    rqst.op = CNID_DBD_OP_REBUILD_ADD;

    if (!(cdb->flags & CNID_FLAG_NODEV)) {
        rqst.dev = st->st_dev;
    }

    rqst.ino = st->st_ino;
    rqst.type = S_ISDIR(st->st_mode)?1:0;
    rqst.did = did;
    rqst.name = name;
    rqst.namelen = len;
    rqst.cnid = hint;

    LOG(log_debug, logtype_cnid, "cnid_dbd_rebuild_add: CNID: %u, name: '%s', inode: 0x%llx, type: %d (0=file, 1=dir), hint: %u",
        ntohl(did), name, (long long)st->st_ino, rqst.type, hint);

    if (transmit(db, &rqst, &rply) < 0) {
        errno = CNID_ERR_DB;
        return CNID_INVALID;
    }

    switch(rply.result) {
    case CNID_DBD_RES_OK:
        id = rply.cnid;
        LOG(log_debug, logtype_cnid, "cnid_dbd_rebuild_add: got CNID: %u", ntohl(id));
        break;
    case CNID_DBD_RES_ERR_MAX:
        errno = CNID_ERR_MAX;
        id = CNID_INVALID;
        break;
    case CNID_DBD_RES_ERR_DB:
    case CNID_DBD_RES_ERR_DUPLCNID:
        errno = CNID_ERR_DB;
        id = CNID_INVALID;
        break;
    default:
        abort();
    }
    return id;
}

/* ---------------------- */
int cnid_dbd_delete(struct _cnid_db *cdb, const cnid_t id)
{
    CNID_private *db;
    struct cnid_dbd_rqst rqst;
    struct cnid_dbd_rply rply;

    if (!cdb || !(db = cdb->_private) || !id) {
        LOG(log_error, logtype_cnid, "cnid_delete: Parameter error");
        errno = CNID_ERR_PARAM;
        return -1;
    }

    LOG(log_debug, logtype_cnid, "cnid_dbd_delete: delete CNID: %u", ntohl(id));

    RQST_RESET(&rqst);
    rqst.op = CNID_DBD_OP_DELETE;
    rqst.cnid = id;

    rply.namelen = 0;
    if (transmit(db, &rqst, &rply) < 0) {
        errno = CNID_ERR_DB;
        return -1;
    }

    switch (rply.result) {
    case CNID_DBD_RES_OK:
        LOG(log_debug, logtype_cnid, "cnid_dbd_delete: deleted CNID: %u", ntohl(id));
    case CNID_DBD_RES_NOTFOUND:
        return 0;
    case CNID_DBD_RES_ERR_DB:
        errno = CNID_ERR_DB;
        return -1;
    default:
        abort();
    }
}


struct _cnid_module cnid_dbd_module = {
    "dbd",
    {NULL, NULL},
    cnid_dbd_open,
    0
};

#endif /* CNID_DBD */
<|MERGE_RESOLUTION|>--- conflicted
+++ resolved
@@ -89,11 +89,7 @@
         if ((sock = socket(p->ai_family, p->ai_socktype, p->ai_protocol)) == -1) {
             LOG(log_info, logtype_default, "tsock_getfd: socket CNID server %s:: %s",
                 host, strerror(errno));
-<<<<<<< HEAD
-                continue;
-=======
             continue;
->>>>>>> e15fadbc
         }
 
         attr = 1;
@@ -158,11 +154,7 @@
                             strerror(errno));
                     }
                     close(sock);
-<<<<<<< HEAD
                     sock = -1;
-=======
-                    sock=-1;
->>>>>>> e15fadbc
                     continue;
                 }
             } else {
@@ -205,11 +197,6 @@
 static int write_vec(int fd, struct iovec *iov, ssize_t towrite, int vecs)
 {
     ssize_t len;
-<<<<<<< HEAD
-
-    while (1) {
-        if (((len = writev(fd, iov, vecs)) == -1 && errno == EINTR))
-=======
     int slept = 0;
     int sleepsecs;
 
@@ -221,7 +208,6 @@
             sleepsecs = 5;
             while ((sleepsecs = sleep(sleepsecs)));
             slept = 1;
->>>>>>> e15fadbc
             continue;
         }
 
@@ -296,11 +282,7 @@
             db->db_dir, strerror(errno));
         return -1;
     }
-<<<<<<< HEAD
-    
-=======
-
->>>>>>> e15fadbc
+
     LOG(log_maxdebug, logtype_cnid, "send_packet: {done}");
     return 0;
 }
@@ -352,7 +334,6 @@
         if (len == -1) {
             switch (errno) {
             case EINTR:
-<<<<<<< HEAD
                 continue;
             case EAGAIN:
                 tv.tv_usec = 0;
@@ -371,26 +352,6 @@
                     }
                 }
                 continue;
-=======
-                continue;
-            case EAGAIN:
-                tv.tv_usec = 0;
-                tv.tv_sec  = 1;
-
-                FD_ZERO(&rfds);
-                FD_SET(socket, &rfds);
-                while ((ret = select(socket + 1, &rfds, NULL, NULL, &tv)) < 1) {
-                    switch (ret) {
-                    case 0:
-                        LOG(log_warning, logtype_cnid, "select timeout 1s");
-                        return stored;
-                    default: /* -1 */
-                        LOG(log_error, logtype_cnid, "select: %s", strerror(errno));
-                        return -1;
-                    }
-                }
-                continue;
->>>>>>> e15fadbc
             }
             LOG(log_error, logtype_cnid, "read: %s", strerror(errno));
             return -1;
@@ -491,11 +452,7 @@
                     memcpy(db->client_stamp, stamp, ADEDLEN_PRIVSYN);
                 memcpy(db->stamp, stamp, ADEDLEN_PRIVSYN);
             }
-<<<<<<< HEAD
-            LOG(log_debug, logtype_cnid, "transmit: attached to '%s', stamp: '%08lx'.", 
-=======
             LOG(log_debug, logtype_cnid, "transmit: attached to '%s', stamp: '%08lx'.",
->>>>>>> e15fadbc
                 db->db_dir, *(uint64_t *)stamp);
         }
         if (!dbd_rpc(db, rqst, rply)) {
