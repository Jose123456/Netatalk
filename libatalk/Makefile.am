# Makefile.am for libatalk/

# This is the version info for the libatalk binary API.  It has three
# numbers:
#
#   Current  -- the number of the binary API that we're implementing
#   Revision -- which iteration of the implementation of the binary
#               API are we supplying?
#   Age      -- How many previous binary API versions do we also
#               support?
#
# To increment a VERSION_INFO (current:revision:age):
#    If the ABI didn't change, but any library code changed:
#        current:revision+1:age
#    If the ABI changed, but it's backward-compatible:
#        current+1:0:age+1
#    If the ABI changed and it isn't backward-compatible:
#        current+1:0:0
#

VERSION_INFO = 6:0:0

# History:          VERSION_INFO
#
#   3.0.0-alpha1    0:0:0
#   3.0.0-alpha2    0:0:0
#   3.0.0-alpha3    0:0:0
#   3.0.0-beta1     0:0:0
#   3.0.0-beta2     1:0:0
#   3.0             1:0:0
#   3.0.1           2:0:0
#   3.0.2           3:0:0
#   3.0.3           4:0:0
#   3.0.4           5:0:0
#   3.0.5           6:0:0

<<<<<<< HEAD
SUBDIRS = acl adouble bstring compat cnid dsi iniparser talloc tdb util unicode vfs
=======
SUBDIRS = acl adouble bstring compat cnid dsi iniparser util unicode vfs
>>>>>>> a471b52a

lib_LTLIBRARIES = libatalk.la

libatalk_la_SOURCES = dummy.c

libatalk_la_CFLAGS = \
	@PTHREAD_CFLAGS@

libatalk_la_LIBADD  = \
	@WRAP_LIBS@ @ACL_LIBS@ @PTHREAD_LIBS@ \
	acl/libacl.la \
	adouble/libadouble.la	\
	bstring/libbstring.la \
	cnid/libcnid.la \
	compat/libcompat.la	\
	dsi/libdsi.la		\
	iniparser/libiniparser.la \
<<<<<<< HEAD
	talloc/libtalloc.la       \
	tdb/libtdb.la       \
=======
>>>>>>> a471b52a
	unicode/libunicode.la \
	util/libutil.la		\
	vfs/libvfs.la

libatalk_la_DEPENDENCIES = \
	acl/libacl.la \
	adouble/libadouble.la	\
	bstring/libbstring.la \
	cnid/libcnid.la \
	compat/libcompat.la	\
	dsi/libdsi.la		\
	talloc/libtalloc.la       \
	iniparser/libiniparser.la \
	unicode/libunicode.la \
	util/libutil.la		\
	vfs/libvfs.la

libatalk_la_LDFLAGS = -version-info $(VERSION_INFO)

if USE_BUILTIN_TDB
SUBDIRS += tdb
libatalk_la_LIBADD += tdb/libtdb.la
libatalk_la_DEPENDENCIES += tdb/libtdb.la
endif

if DEVELOPER
all-local: .libs/libatalk.so
	@$(top_srcdir)/abigen.sh .libs/libatalk.so > libatalk.abi.tmp
	@if [ ! -f libatalk-$(NETATALK_VERSION).abi ] ; then \
		cp libatalk.abi.tmp libatalk-$(NETATALK_VERSION).abi ; \
		echo "**********************************************************************************************************" ; \
		echo "                                created ABI file libatalk-$(NETATALK_VERSION).abi" ; \
		echo "    check https://sourceforge.net/apps/mediawiki/netatalk/index.php?title=Developer_Infos#ABI_checking" ; \
		echo "**********************************************************************************************************" ; \
		exit 1 ; \
	fi
	@diff -u libatalk-$(NETATALK_VERSION).abi libatalk.abi.tmp || ( \
		echo '**********************************************************************************************************' && \
		echo '***                                     libatalk ABI changed                                           ***' && \
		echo '*** check https://sourceforge.net/apps/mediawiki/netatalk/index.php?title=Developer_Infos#ABI_checking ***' && \
		echo '**********************************************************************************************************' && \
		exit 1 )

endif

EXTRA_DIST = \
	libatalk-3.0beta1.abi \
	libatalk-3.0beta2.abi \
	libatalk-3.0.abi \
	libatalk-3.0.1.abi \
	libatalk-3.0.2.abi \
	libatalk-3.0.3.abi \
	libatalk-3.0.4.abi<|MERGE_RESOLUTION|>--- conflicted
+++ resolved
@@ -34,11 +34,7 @@
 #   3.0.4           5:0:0
 #   3.0.5           6:0:0
 
-<<<<<<< HEAD
-SUBDIRS = acl adouble bstring compat cnid dsi iniparser talloc tdb util unicode vfs
-=======
-SUBDIRS = acl adouble bstring compat cnid dsi iniparser util unicode vfs
->>>>>>> a471b52a
+SUBDIRS = acl adouble bstring compat cnid dsi iniparser talloc util unicode vfs
 
 lib_LTLIBRARIES = libatalk.la
 
@@ -56,11 +52,7 @@
 	compat/libcompat.la	\
 	dsi/libdsi.la		\
 	iniparser/libiniparser.la \
-<<<<<<< HEAD
 	talloc/libtalloc.la       \
-	tdb/libtdb.la       \
-=======
->>>>>>> a471b52a
 	unicode/libunicode.la \
 	util/libutil.la		\
 	vfs/libvfs.la
